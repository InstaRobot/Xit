import Foundation


// git_status_t is bridged as a struct instead of a raw UInt32.
extension git_status_t
{
  /// Returns true if the given flag is set.
  func test(_ flag: git_status_t) -> Bool
  {
    return (rawValue & flag.rawValue) != 0
  }
}

extension git_checkout_options
{
  /// Returns a `git_checkout_options` struct initialized with default values.
  static func defaultOptions() -> git_checkout_options
  {
    var options = git_checkout_options()
    
    git_checkout_init_options(&options, UInt32(GIT_CHECKOUT_OPTIONS_VERSION))
    return options
  }
  
  static func defaultOptions(strategy: git_checkout_strategy_t)
    -> git_checkout_options
  {
    var result = defaultOptions()
    
    result.checkout_strategy = strategy.rawValue
    return result
  }
}

extension git_merge_options
{
  static func defaultOptions() -> git_merge_options
  {
    var options = git_merge_options()
    
    git_merge_init_options(&options, UInt32(GIT_MERGE_OPTIONS_VERSION))
    return options
  }
}

<<<<<<< HEAD
extension git_status_options
{
  static func defaultOptions() -> git_status_options
  {
    var options = git_status_options()
    
    git_status_init_options(&options, UInt32(GIT_STATUS_OPTIONS_VERSION))
    return options
  }
}

extension Array where Element == String
=======
extension git_stash_apply_options
>>>>>>> 3df4178d
{
  static func defaultOptions() -> git_stash_apply_options
  {
    var options = git_stash_apply_options()
    
    git_stash_apply_init_options(&options, UInt32(GIT_STASH_APPLY_OPTIONS_VERSION))
    return options
  }
}

extension Array where Element == String
{
  /// Converts the given array to a `git_strarray` and calls the given block.
  /// This is patterned after `withArrayOfCStrings` except that function does
  /// not produce the necessary type.
  /// - parameter block: The block called with the resulting `git_strarray`. To
  /// use this array outside the block, use `git_strarray_copy()`.
  func withGitStringArray(block: @escaping (git_strarray) -> Void)
  {
    let lengths = map { $0.utf8.count + 1 }
    let offsets = [0] + scan(lengths, 0, +)
    var buffer = [Int8]()
    
    buffer.reserveCapacity(offsets.last!)
    for string in self {
      buffer.append(contentsOf: string.utf8.map({ Int8($0) }))
      buffer.append(0)
    }
    
    buffer.withUnsafeMutableBufferPointer {
      (pointer) in
      let boundPointer = UnsafeMutableRawPointer(pointer.baseAddress!)
                         .bindMemory(to: Int8.self, capacity: buffer.count)
      var cStrings: [UnsafeMutablePointer<Int8>?] =
            offsets.map { boundPointer + $0 }
      
      cStrings[cStrings.count-1] = nil
      cStrings.withUnsafeMutableBufferPointer({
        (arrayBuffer) in
        let strarray = git_strarray(strings: arrayBuffer.baseAddress,
                                    count: count)
        
        block(strarray)
      })
    }
  }
}

extension git_strarray: RandomAccessCollection
{
  public var startIndex: Int { return 0 }
  public var endIndex: Int { return count }
  
  public subscript(index: Int) -> String?
  {
    return self.strings[index].map { String(cString: $0) }
  }
}

extension Data
{
  func isBinary() -> Bool
  {
    return withUnsafeBytes {
      (data: UnsafePointer<Int8>) -> Bool in
      return git_buffer_is_binary(data, count)
    }
  }
}<|MERGE_RESOLUTION|>--- conflicted
+++ resolved
@@ -43,7 +43,6 @@
   }
 }
 
-<<<<<<< HEAD
 extension git_status_options
 {
   static func defaultOptions() -> git_status_options
@@ -55,10 +54,7 @@
   }
 }
 
-extension Array where Element == String
-=======
 extension git_stash_apply_options
->>>>>>> 3df4178d
 {
   static func defaultOptions() -> git_stash_apply_options
   {
