--- conflicted
+++ resolved
@@ -1,82 +1,6 @@
 import Foundation
 import Quartz
 
-<<<<<<< HEAD
-/// Interface for a controller that displays file content in some form.
-protocol XTFileContentController
-{
-  /// Clears the display for when nothing is selected.
-  func clear()
-  /// Displays the content from the given file model. May be called off the
-  /// main thread.
-  /// - parameter path: The repository-relative file path.
-  /// - parameter model: The model to read data from.
-  /// - parameter staged: Whether to show staged content.
-  func load(path: String!, model: FileChangesModel!, staged: Bool)
-  /// True if the controller has content loaded.
-  var isLoaded: Bool { get }
-}
-
-protocol WhitespaceVariable: class
-{
-  var whitespace: WhitespaceSetting { get set }
-}
-
-protocol TabWidthVariable: class
-{
-  var tabWidth: UInt { get set }
-}
-
-protocol ContextVariable: class
-{
-  var contextLines: UInt { get set }
-}
-
-extension DeltaStatus
-{
-  var changeImage: NSImage?
-  {
-    switch self {
-      case .added, .untracked:
-        return NSImage(named: NSImage.Name(rawValue: "added"))
-      case .copied:
-        return NSImage(named: NSImage.Name(rawValue: "copied"))
-      case .deleted:
-        return NSImage(named: NSImage.Name(rawValue: "deleted"))
-      case .modified:
-        return NSImage(named: NSImage.Name(rawValue: "modified"))
-      case .renamed:
-        return NSImage(named: NSImage.Name(rawValue: "renamed"))
-      case .mixed:
-        return NSImage(named: NSImage.Name(rawValue: "mixed"))
-      default:
-        return nil
-    }
-  }
-  
-  var stageImage: NSImage?
-  {
-    switch self {
-      case .added:
-        return NSImage(named: NSImage.Name(rawValue: "add"))
-      case .untracked:
-        return NSImage(named: NSImage.Name(rawValue: "add"))
-      case .deleted:
-        return NSImage(named: NSImage.Name(rawValue: "delete"))
-      case .modified:
-        return NSImage(named: NSImage.Name(rawValue: "modify"))
-      case .mixed:
-        return NSImage(named: NSImage.Name(rawValue: "mixed"))
-      case .conflict:
-        return NSImage(named: NSImage.Name(rawValue: "conflict"))
-      default:
-        return nil
-    }
-  }
-}
-
-=======
->>>>>>> 3df4178d
 /// View controller for the file list and detail view.
 class FileViewController: NSViewController
 {
