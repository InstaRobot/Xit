--- conflicted
+++ resolved
@@ -213,18 +213,7 @@
     
     contentController = diffController
     
-<<<<<<< HEAD
     observers.addObserver(forName: .XTHeaderResized, object: headerController,
-=======
-    observers.addObserver(forName: NSOutlineView.selectionDidChangeNotification,
-                          object: fileListOutline,
-                          queue: .main) {
-      [weak self] _ in
-      self?.refreshPreview()
-    }
-    observers.addObserver(forName: .XTHeaderResized,
-                          object: headerController,
->>>>>>> 9c7c5dd8
                           queue: .main) {
       [weak self] note in
       guard let newHeight =
@@ -330,40 +319,24 @@
     else { return }
     
     guard let repo = repo,
-<<<<<<< HEAD
           let index = activeFileList.selectedRowIndexes.first,
           let selectedItem = activeFileList.item(atRow: index),
           let selectedChange = self.selectedChange,
           let controller = repoController,
           let repoSelection = controller.selection
-    else { return }
-    let staged = activeFileList === stagedListController.outlineView
-    let list = repoSelection.list(staged: staged)
-
-    updatePreviewPath(selectedChange.path,
-                      isFolder: activeFileList.isExpandable(selectedItem))
-    contentController.load(path: selectedChange.path, fileList: list)
-=======
-          let index = fileListOutline.selectedRowIndexes.first,
-          let selectedItem = fileListOutline.item(atRow: index),
-          let selectedChange = self.selectedChange(),
-          let controller = view.window?.windowController
-                           as? RepositoryController,
-          let model = controller.selectedModel
     else {
       clearPreviews()
       return
     }
-    
+    let staged = activeFileList === stagedListController.outlineView
+    let list = repoSelection.list(staged: staged)
+
     updatePreviewPath(selectedChange.path,
-                      isFolder: fileListOutline.isExpandable(selectedItem))
+                      isFolder: activeFileList.isExpandable(selectedItem))
     repo.queue.executeOffMainThread {
-      self.contentController.load(path: selectedChange.path,
-                             model: model,
-                             staged: self.showingStaged)
-    }
->>>>>>> 9c7c5dd8
-    
+      self.contentController.load(path: selectedChange.path, fileList: list)
+    }
+
     let fullPath = repo.repoURL.path.appending(
                       pathComponent: selectedChange.path)
     
@@ -377,146 +350,6 @@
         : nil
   }
   
-<<<<<<< HEAD
-=======
-  func row(for view: NSView?) -> Int?
-  {
-    guard let view = view
-    else { return nil }
-    
-    if let cellView  = view as? NSTableCellView {
-      return fileListOutline.row(for: cellView)
-    }
-    return row(for: view.superview)
-  }
-
-  func clickedChange() -> FileChange?
-  {
-    return fileListOutline.clickedRow == -1
-        ? nil
-        : fileListDataSource.fileChange(at: fileListOutline.clickedRow)
-  }
-
-  func selectedChange() -> FileChange?
-  {
-    guard let index = fileListOutline.selectedRowIndexes.first
-    else { return nil }
-    
-    return fileListDataSource.fileChange(at: index)
-  }
-  
-  func selectRow(from button: NSButton)
-  {
-    guard let row = row(for: button)
-    else { return }
-    let indexes = IndexSet(integer: row)
-    
-    fileListOutline.selectRowIndexes(indexes,
-                                     byExtendingSelection: false)
-    view.window?.makeFirstResponder(fileListOutline)
-  }
-  
-  func selectRow(from button: NSButton, staged: Bool)
-  {
-    selectRow(from: button)
-    showingStaged = staged
-  }
-  
-  func path(from button: NSButton) -> String?
-  {
-    guard let row = row(for: button),
-          let change = fileListDataSource.fileChange(at: row)
-    else { return nil }
-    
-    return change.path
-  }
-  
-  func checkDoubleClick(_ button: NSButton) -> Bool
-  {
-    if let last = lastClickedButton,
-       let event = NSApp.currentEvent,
-       (last == button) && (event.clickCount > 1) {
-      lastClickedButton = nil
-      return true
-    }
-    else {
-      lastClickedButton = button
-      return false
-    }
-  }
-  
-  func stage(path: String) throws
-  {
-    guard let controller = view.window?.windowController as? RepositoryController
-    else { return }
-    
-    if controller.isAmending {
-      //TODO: special case if it's new or deleted
-    }
-    else {
-      try repo?.stage(file: path)
-    }
-  }
-  
-  func unstage(path: String) throws
-  {
-    guard let controller = view.window?.windowController as? RepositoryController
-    else { return }
-    
-    if controller.isAmending {
-      //TODO: special case if it's new or deleted
-    }
-    else {
-      try repo?.unstage(file: path)
-    }
-  }
-  
-  func stageUnstage(path: String, staging: Bool)
-  {
-    do {
-      if staging {
-        try stage(path: path)
-      }
-      else {
-        try unstage(path: path)
-      }
-      NotificationCenter.default.post(name: .XTRepositoryIndexChanged,
-                                      object: repo)
-    }
-    catch let error as XTRepository.Error {
-      if let controller = view.window?.windowController
-                          as? RepositoryController {
-        controller.showErrorMessage(error: error)
-      }
-    }
-    catch {
-      NSLog("Unknown error when staging/unstaging")
-    }
-  }
-  
-  /// Handles a click on a staging button.
-  func click(button: NSButton, staging: Bool)
-  {
-    if modelCanCommit && checkDoubleClick(button),
-       let path = path(from: button) {
-      button.isEnabled = false
-      stageUnstage(path: path, staging: staging)
-      selectRow(from: button, staged: staging)
-    }
-    else {
-      selectRow(from: button, staged: !staging)
-    }
-  }
-  
-  /// Stage/unstage from a context menu command. This differs from `click()`
-  /// in that it does not change the selection.
-  func stageAction(path: String, staging: Bool)
-  {
-    stageUnstage(path: path, staging: staging)
-    showingStaged = staging
-  }
-
->>>>>>> 9c7c5dd8
   func clearPreviews()
   {
     contentControllers.forEach { $0.clear() }
