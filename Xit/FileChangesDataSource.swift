--- conflicted
+++ resolved
@@ -162,10 +162,7 @@
   {
     objc_sync_enter(self)
     defer { objc_sync_exit(self) }
-<<<<<<< HEAD
-    
-=======
->>>>>>> 2861bc58
+
     return (index < changes.count) ? changes[index] : FileChange(path: "")
   }
 
