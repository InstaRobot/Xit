<<<<<<< HEAD
#import <Cocoa/Cocoa.h>

=======
>>>>>>> 309d452c
typedef NS_ENUM(NSUInteger, XTRefType) {
  XTRefTypeBranch,
  XTRefTypeActiveBranch,
  XTRefTypeRemoteBranch,
  XTRefTypeTag,
  XTRefTypeRemote,
  XTRefTypeUnknown
};

typedef enum {
  XTWorkspaceGroupIndex,
  XTBranchesGroupIndex,
  XTRemotesGroupIndex,
  XTTagsGroupIndex,
  XTStashesGroupIndex,
  XTSubmodulesGroupIndex,
} XTSideBarRootItems;

typedef NS_ENUM(NSUInteger, XTError) {
  XTErrorWriteLock = 1
};

extern NSString *XTErrorDomainXit, *XTErrorDomainGit;

/// Fake value for seleting staging view.
extern NSString * const XTStagingSHA;

/// The repository's index has changed.
extern NSString * const XTRepositoryIndexChangedNotification;<|MERGE_RESOLUTION|>--- conflicted
+++ resolved
@@ -1,8 +1,5 @@
-<<<<<<< HEAD
 #import <Cocoa/Cocoa.h>
 
-=======
->>>>>>> 309d452c
 typedef NS_ENUM(NSUInteger, XTRefType) {
   XTRefTypeBranch,
   XTRefTypeActiveBranch,
