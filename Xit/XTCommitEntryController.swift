import Cocoa

/// Handles the commit message entry area.
class XTCommitEntryController: NSViewController
{
  weak var repo: XTRepository!
  {
    didSet
    {
      indexObserver = NotificationCenter.default.addObserver(
          forName: .XTRepositoryIndexChanged,
          object: repo,
          queue: .main) {
        [weak self] _ in
        self?.updateStagedStatus()
      }
      resetMessage()
    }
  }
  @IBOutlet weak var commitField: NSTextView!
  @IBOutlet weak var commitButton: NSButton!
  @IBOutlet weak var amendChcekbox: NSButton!
  @IBOutlet weak var placeholder: NSTextField!
  
  var indexObserver: NSObjectProtocol?
  
  var repoController: RepositoryController?
  {
    return view.ancestorWindow?.windowController as? RepositoryController
  }
  
  var anyStaged = false
  {
    didSet
    {
      if anyStaged != oldValue {
        updateCommitButton()
      }
    }
  }
  
  var commitMessage: String
  {
    get
    {
      return commitField.string
    }
    set
    {
      commitField.string = newValue.trimmingWhitespace
      updateCommitButton()
    }
  }
  
  deinit
  {
    NotificationCenter.default.removeObserver(self)
    indexObserver.map { NotificationCenter.default.removeObserver($0) }
  }
  
  override func awakeFromNib()
  {
    commitField.textContainerInset = NSSize(width: 10, height: 5)
  }
  
  func commitMessageTemplate() -> String?
  {
    guard let templatePath = repo.config.commitTemplate()
    else { return nil }
    
    return try? String(contentsOfFile: templatePath)
  }
  
  func resetMessage()
  {
    commitMessage = commitMessageTemplate() ?? ""
  }
  
  override func viewDidLoad()
  {
    // The editor doesn't allow setting the font of an empty text view.
    commitField.font = placeholder.font
  }
  
  override func viewWillAppear()
  {
    updateStagedStatus()
    updateCommitButton()
  }
  
  @IBAction func commit(_ sender: NSButton)
  {
    do {
      try repo.commit(message: commitField.string,
                      amend: repoController?.isAmending ?? false,
                      outputBlock: nil)
      resetMessage()
    }
    catch {
      let alert = NSAlert(error: error as NSError)
      
      alert.beginSheetModal(for: view.window!, completionHandler: nil)
    }
  }
  
  @IBAction func toggleAmend(_ sender: NSButton)
  {
    let newValue = sender.boolValue
  
    if newValue,
       let headCommit = repo.headSHA.flatMap({ repo.commit(forSHA: $0 ) }),
       let headMessage = headCommit.message?.trimmingWhitespace {
      let message = commitMessage
      
      if message.isEmpty || message == commitMessageTemplate() {
        commitMessage = headMessage
      }
      else if message != headMessage {
        guard let window = view.window
        else { return }
        let alert = NSAlert()
        
        alert.messageText = "Replace the commit message?"
        alert.informativeText = """
            Do you want to replace the commit message with the message from
            the previous commit?
            """
        alert.addButton(withTitle: "Replace")
        alert.addButton(withTitle: "Don't Replace")
        alert.beginSheetModal(for: window) {
          (response) in
          if response == .alertFirstButtonReturn {
            self.commitMessage = headMessage
          }
          self.repoController?.isAmending = newValue
        }
        return
      }
    }
    repoController?.isAmending = newValue
  }
  
  func updateStagedStatus()
  {
<<<<<<< HEAD
    guard let controller = view.ancestorWindow?.windowController
                           as? XTWindowController,
          let changes = controller.selection?.fileList.changes
=======
    guard let changes = repoController?.selectedModel?.changes
>>>>>>> 9c7c5dd8
    else {
      anyStaged = false
      return
    }
    
    anyStaged = changes.first(where: { $0.change != .unmodified }) != nil
  }
  
  func updateCommitButton()
  {
    let text = commitField.string
    let emptyText = text.isEmpty
    
    placeholder.isHidden = !emptyText
    
    if anyStaged {
      let whitespace = CharacterSet.whitespacesAndNewlines
      let onlyWhitespace = text.trimmingCharacters(in: whitespace).isEmpty
      
      commitButton.isEnabled = !onlyWhitespace
    }
    else {
      commitButton.isEnabled = false
    }
  }
}

extension XTCommitEntryController: NSTextDelegate
{
  func textDidChange(_ obj: Notification)
  {
    updateCommitButton()
  }
}<|MERGE_RESOLUTION|>--- conflicted
+++ resolved
@@ -107,48 +107,51 @@
   {
     let newValue = sender.boolValue
   
-    if newValue,
-       let headCommit = repo.headSHA.flatMap({ repo.commit(forSHA: $0 ) }),
-       let headMessage = headCommit.message?.trimmingWhitespace {
-      let message = commitMessage
-      
-      if message.isEmpty || message == commitMessageTemplate() {
-        commitMessage = headMessage
-      }
-      else if message != headMessage {
-        guard let window = view.window
-        else { return }
-        let alert = NSAlert()
-        
-        alert.messageText = "Replace the commit message?"
-        alert.informativeText = """
-            Do you want to replace the commit message with the message from
-            the previous commit?
-            """
-        alert.addButton(withTitle: "Replace")
-        alert.addButton(withTitle: "Don't Replace")
-        alert.beginSheetModal(for: window) {
-          (response) in
-          if response == .alertFirstButtonReturn {
-            self.commitMessage = headMessage
-          }
-          self.repoController?.isAmending = newValue
-        }
-        return
-      }
+    if newValue {
+      updateAmendingCommitMessage()
     }
     repoController?.isAmending = newValue
   }
   
+  func updateAmendingCommitMessage()
+  {
+    guard let headCommit = repo.headSHA.flatMap({ repo.commit(forSHA: $0 ) }),
+          let headMessage = headCommit.message?.trimmingWhitespace
+    else { return }
+
+    let message = commitMessage
+    
+    if message.isEmpty || message == commitMessageTemplate() {
+      commitMessage = headMessage
+    }
+    else if message != headMessage {
+      guard let window = view.window
+      else { return }
+      let alert = NSAlert()
+      
+      alert.messageText = "Replace the commit message?"
+      alert.informativeText = """
+      Do you want to replace the commit message with the message from
+      the previous commit?
+      """
+      alert.addButton(withTitle: "Replace")
+      alert.addButton(withTitle: "Don't Replace")
+      alert.beginSheetModal(for: window) {
+        (response) in
+        if response == .alertFirstButtonReturn {
+          self.commitMessage = headMessage
+        }
+        self.repoController?.isAmending = true
+      }
+      return
+    }
+  }
+  
   func updateStagedStatus()
   {
-<<<<<<< HEAD
     guard let controller = view.ancestorWindow?.windowController
                            as? XTWindowController,
           let changes = controller.selection?.fileList.changes
-=======
-    guard let changes = repoController?.selectedModel?.changes
->>>>>>> 9c7c5dd8
     else {
       anyStaged = false
       return
