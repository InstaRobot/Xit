--- conflicted
+++ resolved
@@ -9,14 +9,6 @@
 
   let observers = ObserverCollection()
   
-<<<<<<< HEAD
-  enum ColumnID
-  {
-    static let unstaged = ¶"unstaged"
-  }
-  
-=======
->>>>>>> 71641f28
   weak var repoController: RepositoryController!
   {
     didSet
