--- conflicted
+++ resolved
@@ -15,12 +15,7 @@
   // swiftlint:disable:next weak_delegate
   let actionDelegate: DiffActionDelegate = DiffActionDelegate()
   weak var stagingDelegate: HunkStaging?
-<<<<<<< HEAD
-  var isLoaded: Bool = false
   var stagingType: StagingType = .none
-=======
-  var staged: Bool?
->>>>>>> 9c7c5dd8
   var patch: Patch?
   
   fileprivate var isLoaded_internal = false
@@ -148,7 +143,7 @@
       case .none:
         return nil
       case .index:
-        return repo.fileBlob(ref:headRef , path: diffMaker.path)
+        return repo.fileBlob(ref: headRef, path: diffMaker.path)
       case .workspace:
         return repo.stagedBlob(file: diffMaker.path)
     }
@@ -280,12 +275,7 @@
   {
     get
     {
-      var result = false
-      
-      synchronized(self) {
-        result = isLoaded_internal
-      }
-      return result
+      return synchronized(self) { isLoaded_internal }
     }
     set
     {
