--- conflicted
+++ resolved
@@ -103,7 +103,6 @@
   
   func status(for path: String) throws -> WorkspaceFileStatus
   {
-<<<<<<< HEAD
     let flagsInt = UnsafeMutablePointer<UInt32>.allocate(capacity: 1)
     let result = git_status_file(flagsInt, gtRepo.git_repository(), path)
     
@@ -144,23 +143,6 @@
       guard let callbackData = data?.assumingMemoryBound(to: CallbackData.self),
             let pathString = path.flatMap({ String(cString: $0) })
       else { return 0 }
-=======
-    var result = [FileStagingChange]()
-    guard let statusList = GitStatusList(repository: gitRepo,
-                                         options: [.includeUntracked,
-                                                   .recurseUntrackedDirs])
-    else { return [] }
-    
-    for entry in statusList {
-      guard let delta = entry.headToIndex ?? entry.indexToWorkdir
-      else { continue }
-      let stagedChange = entry.headToIndex?.deltaStatus ?? .unmodified
-      let unstagedChange = entry.indexToWorkdir?.deltaStatus ?? .unmodified
-      let change = FileStagingChange(path: delta.oldFile.filePath,
-                                     destinationPath: delta.newFile.filePath,
-                                     change: stagedChange,
-                                     unstagedChange: unstagedChange)
->>>>>>> 3df4178d
       
       if pathString == callbackData.pointee.path {
         callbackData.pointee.status = git_status_t(rawValue: status)
