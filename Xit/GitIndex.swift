import Foundation

/// A staging index for creating a commit.
protocol StagingIndex
{
  associatedtype Entries: RandomAccessCollection
      where Entries.Iterator.Element: IndexEntry
   
  var entries: Entries { get }
  
  /// Reloads the index from the disk.
  func refresh() throws
  /// Saves the index to the disk.
  func save() throws
  /// Returns the entry matching the given file path.
  func entry(at path: String) -> IndexEntry?
  /// Adds a local file to the index
  func add(path: String) throws
  /// Adds or updates a file with the given data
  func add(data: Data, path: String) throws
  /// Reads the tree into the index
  func read(tree: Tree) throws
  /// Removes a file from the index
  func remove(path: String) throws
  /// Removes all files
  func clear() throws
}

/// An individual file entry in an index.
protocol IndexEntry
{
  var oid: OID { get }
  var path: String { get }
  var conflicted: Bool { get }
}

/// Staging index implemented with libgit2
class GitIndex: StagingIndex
{
  let index: OpaquePointer

  init?(repository: XTRepository)
  {
    var index: OpaquePointer?
    let result = git_repository_index(&index, repository.gitRepo)
    guard result == 0,
          let finalIndex = index
    else { return nil }
    
    git_index_read(finalIndex, 1)
    self.index = finalIndex
  }
  
  class EntryCollection: RandomAccessCollection
  {
    let index: GitIndex
    
    var startIndex: Int { return 0 }
    
    public var endIndex: Int
    {
      return git_index_entrycount(index.index)
    }
    
    public subscript(position: Int) -> Entry
    {
      guard let gitEntry = git_index_get_byindex(index.index, position)
      else {
        return Entry(gitEntry: git_index_entry())
      }
      
      return Entry(gitEntry: gitEntry.pointee)
    }
    
    init(index: GitIndex)
    {
      self.index = index
    }
  }
  
  struct Entry: IndexEntry
  {
    let gitEntry: git_index_entry
    
    var oid: OID { return GitOID(oid: gitEntry.id) }
    var path: String { return String(cString: gitEntry.path) }
    
    var conflicted: Bool
    {
      return (UInt32(gitEntry.flags_extended) &
<<<<<<< HEAD
             GIT_IDXENTRY_CONFLICTED.rawValue) != 0
=======
              GIT_IDXENTRY_CONFLICTED.rawValue) != 0
>>>>>>> 3df4178d
    }
  }
  
  var entries: EntryCollection { return EntryCollection(index: self) }
  
  func entry(at path: String) -> IndexEntry?
  {
    let position = UnsafeMutablePointer<Int>.allocate(capacity: 1)
    guard git_index_find(position, index, path) == 0,
          let entry = git_index_get_byindex(index, position.pointee)
    else { return nil }
    
    return Entry(gitEntry: entry.pointee)
  }
  
  func refresh() throws
  {
    try XTRepository.Error.throwIfError(git_index_read(index, 1))
  }
  
  func save() throws
  {
    try XTRepository.Error.throwIfError(git_index_write(index))
  }
  
  func read(tree: Tree) throws
  {
    guard let gitTree = tree as? GitTree
    else { throw XTRepository.Error.unexpected }
    
    try XTRepository.Error.throwIfError(git_index_read_tree(index, gitTree.tree))
  }
  
  func add(path: String) throws
  {
    try XTRepository.Error.throwIfError(git_index_add_bypath(index, path))
  }
  
  func add(data: Data, path: String) throws
  {
    let result = data.withUnsafeBytes {
      (bytes: UnsafePointer<Int8>) -> Int32 in
      var entry = git_index_entry()
      
      return path.withCString {
        (path) in
        entry.path = path
        entry.mode = GIT_FILEMODE_BLOB.rawValue
        return git_index_add_frombuffer(index, &entry, bytes, data.count)
      }
    }
    
    try XTRepository.Error.throwIfError(result)
  }
  
  func remove(path: String) throws
  {
    try XTRepository.Error.throwIfError(git_index_remove_bypath(index, path))
  }
  
  func clear() throws
  {
    try XTRepository.Error.throwIfError(git_index_clear(index))
  }
}<|MERGE_RESOLUTION|>--- conflicted
+++ resolved
@@ -88,11 +88,7 @@
     var conflicted: Bool
     {
       return (UInt32(gitEntry.flags_extended) &
-<<<<<<< HEAD
-             GIT_IDXENTRY_CONFLICTED.rawValue) != 0
-=======
               GIT_IDXENTRY_CONFLICTED.rawValue) != 0
->>>>>>> 3df4178d
     }
   }
   
