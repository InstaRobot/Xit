import Foundation

public typealias Repository =
    Branching & CommitStorage & CommitReferencing & FileDiffing & FileContents &
    FileStaging & FileStatusDetection & RemoteManagement & Stashing &
    SubmoduleManagement & Tagging & Workspace
    // BranchListing (associated types)

public protocol CommitStorage: AnyObject
{
  func oid(forSHA sha: String) -> OID?
  func commit(forSHA sha: String) -> Commit?
  func commit(forOID oid: OID) -> Commit?
  
  func walker() -> RevWalk?
}

public protocol CommitReferencing: AnyObject
{
  var headRef: String? { get }
  var currentBranch: String? { get }
  
  func sha(forRef: String) -> String?
  func tags() throws -> [Tag]
  func graphBetween(localBranch: LocalBranch,
                    upstreamBranch: RemoteBranch) -> (ahead: Int, behind: Int)?
  
  func localBranch(named name: String) -> LocalBranch?
  func remoteBranch(named name: String, remote: String) -> RemoteBranch?
  
  func reference(named name: String) -> Reference?
  func refs(at sha: String) -> [String]
}

extension CommitReferencing
{
  var headReference: Reference?
  {
    return reference(named: "HEAD")
  }
}

extension CommitReferencing
{
  var headSHA: String? { return headRef.flatMap { self.sha(forRef: $0) } }
}

public protocol BranchListing: AnyObject
{
  associatedtype LocalBranchSequence: Sequence
      where LocalBranchSequence.Iterator.Element: LocalBranch
  associatedtype RemoteBranchSequence: Sequence
      where RemoteBranchSequence.Iterator.Element: RemoteBranch

  func localBranches() -> LocalBranchSequence
  func remoteBranches() -> RemoteBranchSequence
}

public protocol FileStatusDetection: AnyObject
{
  func changes(for sha: String, parent parentOID: OID?) -> [FileChange]

  func stagedChanges() -> [FileChange]
  func amendingStagedChanges() -> [FileChange]
  func unstagedChanges(showIgnored: Bool) -> [FileChange]
  func amendingStagedStatus(for path: String) throws -> DeltaStatus
  func amendingUnstagedStatus(for path: String) throws -> DeltaStatus
  func stagedStatus(for path: String) throws -> DeltaStatus
  func unstagedStatus(for path: String) throws -> DeltaStatus
  func isIgnored(path: String) -> Bool
}

extension FileStatusDetection
{
  // Because protocols can't have default parameter values
  func unstagedChanges() -> [FileChange]
  {
    return unstagedChanges(showIgnored: false)
  }
}

public protocol FileDiffing: AnyObject
{
  func diffMaker(forFile file: String,
                 commitOID: OID,
                 parentOID: OID?) -> PatchMaker.PatchResult?
  func diff(for path: String,
            commitSHA sha: String,
            parentOID: OID?) -> DiffDelta?
  func stagedDiff(file: String) -> PatchMaker.PatchResult?
  func unstagedDiff(file: String) -> PatchMaker.PatchResult?
  func amendingStagedDiff(file: String) -> PatchMaker.PatchResult?
  
  func blame(for path: String, from startOID: OID?, to endOID: OID?) -> Blame?
  func blame(for path: String, data fromData: Data?, to endOID: OID?) -> Blame?
}

public protocol FileContents: AnyObject
{
  var repoURL: URL { get }
  
  func isTextFile(_ path: String, context: FileContext) -> Bool
  func fileBlob(ref: String, path: String) -> Blob?
  func stagedBlob(file: String) -> Blob?
  func contentsOfFile(path: String, at commit: Commit) -> Data?
  func contentsOfStagedFile(path: String) -> Data?
  func fileURL(_ file: String) -> URL
}

public protocol FileStaging: AnyObject
{
  var index: StagingIndex? { get }
  
  func stage(file: String) throws
  func unstage(file: String) throws
  func amendStage(file: String) throws
  func amendUnstage(file: String) throws
  func revert(file: String) throws
  func stageAllFiles() throws
  func unstageAllFiles() throws
}

public protocol Stashing: AnyObject
{
  func stash(index: UInt, message: String?) -> Stash
  func popStash(index: UInt) throws
  func applyStash(index: UInt) throws
  func dropStash(index: UInt) throws
  func commitForStash(at index: UInt) -> Commit?
  
  /// Make a new stash entry
  /// - parameter name: Name of the stash entry
  /// - parameter keepIndex: Do not stash staged changes
  /// - parameter includeUntracked: Stash untracked workspace files
  /// - parameter includeIgnored: Stash ignored workspace files
  func saveStash(name: String?,
                 keepIndex: Bool,
                 includeUntracked: Bool,
                 includeIgnored: Bool) throws
}

public protocol RemoteManagement: AnyObject
{
  func remoteNames() -> [String]
  func remote(named name: String) -> Remote?
  func addRemote(named name: String, url: URL) throws
  func deleteRemote(named name: String) throws
}

<<<<<<< HEAD
public protocol SubmoduleManagement: AnyObject
=======
extension RemoteManagement
{
  func remotes() -> [Remote]
  {
    return remoteNames().compactMap { remote(named: $0) }
  }
}

public protocol SubmoduleManagement: class
>>>>>>> 8f5439d4
{
  func submodules() -> [Submodule]
  func addSubmodule(path: String, url: String) throws
}

public protocol Branching: AnyObject
{
  var currentBranch: String? { get }
  
  func createBranch(named name: String, target: String) throws -> LocalBranch?
  func localBranch(named name: String) -> LocalBranch?
  func remoteBranch(named name: String) -> RemoteBranch?
}

public protocol Tagging: AnyObject
{
  func createTag(name: String, targetOID: OID, message: String?) throws
  func createLightweightTag(name: String, targetOID: OID) throws
  func deleteTag(name: String) throws
}

public protocol Workspace: AnyObject
{
  func checkOut(branch: String) throws
  func checkOut(refName: String) throws
  func checkOut(sha: String) throws
}<|MERGE_RESOLUTION|>--- conflicted
+++ resolved
@@ -147,9 +147,6 @@
   func deleteRemote(named name: String) throws
 }
 
-<<<<<<< HEAD
-public protocol SubmoduleManagement: AnyObject
-=======
 extension RemoteManagement
 {
   func remotes() -> [Remote]
@@ -158,8 +155,7 @@
   }
 }
 
-public protocol SubmoduleManagement: class
->>>>>>> 8f5439d4
+public protocol SubmoduleManagement: AnyObject
 {
   func submodules() -> [Submodule]
   func addSubmodule(path: String, url: String) throws
