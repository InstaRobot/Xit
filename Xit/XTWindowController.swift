import Cocoa

protocol RepositoryController: class
{
  var queue: TaskQueue { get }
  var selectedModel: FileChangesModel? { get set }
  var isAmending: Bool { get set }
  
  func select(sha: String)
  func showErrorMessage(error: XTRepository.Error)
}

/// XTDocument's main window controller.
class XTWindowController: NSWindowController, NSWindowDelegate,
                          RepositoryController
{
  @IBOutlet var sidebarController: XTSidebarController!
  @IBOutlet weak var mainSplitView: NSSplitView!
  
  var historyController: XTHistoryViewController!
  weak var xtDocument: XTDocument?
  var titleBarController: TitleBarViewController?
  var refsChangedObserver: NSObjectProtocol?
<<<<<<< HEAD
  @objc dynamic var isAmending = false
  {
    didSet
    {
      // Parens work around "assigning a property to itself" error
      (selectedModel = selectedModel) // trigger didSet
    }
  }
=======
  var queue: TaskQueue { return xtDocument!.repository.queue }
>>>>>>> 3df4178d
  var selectedModel: FileChangesModel?
  {
    didSet
    {
      if (selectedModel is StagingChanges) &&
         (isAmending != (selectedModel is AmendingChanges)) {
        selectedModel = xtDocument.map {
          isAmending ? AmendingChanges(repository: $0.repository)
                     : StagingChanges(repository: $0.repository)
        }
      }
      
      guard selectedModel.map({ (s) in oldValue.map { (o) in s != o }
          ?? true }) ?? (oldValue != nil)
      else { return }
      var userInfo = [AnyHashable: Any]()
      
      userInfo[NSKeyValueChangeKey.newKey] = selectedModel
      userInfo[NSKeyValueChangeKey.oldKey] = oldValue
      
      NotificationCenter.default.post(
          name: NSNotification.Name.XTSelectedModelChanged,
          object: self,
          userInfo: userInfo)
      
      if #available(OSX 10.12.2, *) {
        touchBar = makeTouchBar()
      }
      
      if !navigating {
        navForwardStack.removeAll()
        oldValue.map { navBackStack.append($0) }
      }
      updateNavButtons()
    }
  }
  var navBackStack = [FileChangesModel]()
  var navForwardStack = [FileChangesModel]()
  var navigating = false
  var sidebarHidden: Bool
  {
    return mainSplitView.isSubviewCollapsed(mainSplitView.subviews[0])
  }
  var savedSidebarWidth: CGFloat = 180
  
  var currentOperation: XTOperationController?
  
  private var windowObserver, repoObserver: NSKeyValueObservation?
  
  override var document: AnyObject?
  {
    didSet
    {
      xtDocument = document as! XTDocument?
    }
  }
  
  override func windowDidLoad()
  {
    super.windowDidLoad()
    
    let window = self.window!
    
    kdebug_signpost(Signposts.windowControllerLoad, 0, 0, 0, 0)
    window.titleVisibility = .hidden
    window.delegate = self
    historyController = XTHistoryViewController()
    mainSplitView.addArrangedSubview(historyController.view)
    mainSplitView.removeArrangedSubview(mainSplitView.arrangedSubviews[1])
    window.makeFirstResponder(historyController.historyTable)
    
    let repo = xtDocument!.repository!
    
    refsChangedObserver = NotificationCenter.default.addObserver(
        forName: NSNotification.Name.XTRepositoryRefsChanged,
        object: repo, queue: .main) {
      [weak self] _ in
      self?.updateBranchList()
    }
    windowObserver = window.observe(\.title) {
      [weak self] (_, _) in
      self?.updateMiniwindowTitle()
    }
    repoObserver = repo.observe(\.currentBranch) {
      [weak self] (_, _) in
      self?.titleBarController?.selectedBranch = repo.currentBranch
      self?.updateMiniwindowTitle()
    }
    sidebarController.repo = repo
    historyController.finishLoad(repository: repo)
    updateMiniwindowTitle()
    updateNavButtons()
  }
  
  deinit
  {
    let center = NotificationCenter.default
    
    refsChangedObserver.map { center.removeObserver($0) }
    center.removeObserver(self)
    currentOperation?.canceled = true
  }
  
  func select(sha: String)
  {
    guard let commit = xtDocument!.repository.commit(forSHA: sha)
    else { return }
  
    selectedModel = CommitChanges(repository: xtDocument!.repository,
                                  commit: commit)
  }
  
  func select(oid: GitOID)
  {
    guard let repo = xtDocument?.repository,
          let commit = repo.commit(forOID: oid)
    else { return }
  
    selectedModel = CommitChanges(repository: xtDocument!.repository,
                                  commit: commit)
  }
  
  func updateNavButtons()
  {
    updateNavControl(titleBarController?.navButtons)

    if #available(OSX 10.12.2, *),
       let item = touchBar?.item(forIdentifier:
                                 NSTouchBarItem.Identifier.navigation) {
      updateNavControl(item.view as? NSSegmentedControl)
    }
  }
  
  func updateNavControl(_ control: NSSegmentedControl?)
  {
    guard let control = control
    else { return }
    
    control.setEnabled(!navBackStack.isEmpty, forSegment: 0)
    control.setEnabled(!navForwardStack.isEmpty, forSegment: 1)
  }
  
  func updateMiniwindowTitle()
  {
    guard let window = self.window,
          let repo = xtDocument?.repository
    else { return }
    
    var newTitle: String!
  
    if let currentBranch = repo.currentBranch {
      newTitle = "\(window.title) - \(currentBranch)"
    }
    else {
      newTitle = window.title
    }
    window.miniwindowTitle = newTitle
    if #available(OSX 10.13, *) {
      window.tab.title = newTitle
    }
  }
  
  func updateBranchList()
  {
    guard let repo = xtDocument?.repository
    else { return }
    
    titleBarController?.updateBranchList(
        repo.localBranches().flatMap { $0.shortName },
        current: repo.currentBranch)
  }
  
  public func startRenameBranch(_ branchName: String)
  {
    _ = startOperation { XTRenameBranchController(windowController: self,
                                                    branchName: branchName) }
  }
  
  /// Returns the new operation, if any, mostly because the generic type must
  /// be part of the signature.
  func startOperation<OperationType: XTSimpleOperationController>()
      -> OperationType?
  {
    return startOperation { return OperationType(windowController: self) }
           as? OperationType
  }
  
  func startOperation(factory: () -> XTOperationController)
      -> XTOperationController?
  {
    if let operation = currentOperation {
      NSLog("Can't start new operation, already have \(operation)")
      return nil
    }
    else {
      let operation = factory()
      
      do {
        try operation.start()
        currentOperation = operation
        return operation
      }
      catch let error as XTRepository.Error {
        showErrorMessage(error: error)
        return nil
      }
      catch {
        showErrorMessage(error: XTRepository.Error.unexpected)
        return nil
      }
    }
  }
  
  func showErrorMessage(error: XTRepository.Error)
  {
    guard let window = self.window
    else { return }
    let alert = NSAlert()
    
    alert.messageText = error.message
    alert.beginSheetModal(for: window, completionHandler: nil)
  }
  
  /// Called by the operation controller when it's done.
  func operationEnded(_ operation: XTOperationController)
  {
    if currentOperation == operation {
      currentOperation = nil
    }
  }
  
  func updateRemotesMenu(_ menu: NSMenu)
  {
    let remoteNames = xtDocument!.repository.remoteNames()
    
    menu.removeAllItems()
    for name in remoteNames {
      menu.addItem(NSMenuItem(title: name,
                              action: #selector(self.remoteSettings(_:)),
                              keyEquivalent: ""))
    }
  }
  
  func redrawAllHistoryLists()
  {
    for document in NSDocumentController.shared.documents {
      guard let windowController = document.windowControllers.first
                                   as? XTWindowController
      else { continue }
      
      windowController.historyController.tableController.refreshText()
    }
  }
  
  override func validateMenuItem(_ menuItem: NSMenuItem) -> Bool
  {
    guard let action = menuItem.action
    else { return false }
    var result = false
    
    switch action {

      case #selector(self.goBack(_:)):
        result = !navBackStack.isEmpty
      
      case #selector(self.goForward(_:)):
        result = !navForwardStack.isEmpty

      case #selector(self.refresh(_:)):
        result = !xtDocument!.repository.isWriting

      case #selector(self.showHideSidebar(_:)):
        result = true
        if sidebarHidden {
          menuItem.title = NSLocalizedString("Show Sidebar", comment: "")
        }
        else {
          menuItem.title = NSLocalizedString("Hide Sidebar", comment: "")
        }

      case #selector(self.verticalLayout(_:)):
        result = true
        menuItem.state = historyController.mainSplitView.isVertical ? .on : .off

      case #selector(self.horizontalLayout(_:)):
        result = true
        menuItem.state = historyController.mainSplitView.isVertical ? .off : .on

      case #selector(self.deemphasizeMerges(_:)):
        result = true
        menuItem.state = Preferences.deemphasizeMerges ? .on : .off

      case #selector(self.remoteSettings(_:)):
        result = true
      
      case #selector(self.newTag(_:)):
        result = true

      default:
        result = false
    }
    return result
  }
  
  func windowWillClose(_ notification: Notification)
  {
    titleBarController?.titleLabel.unbind(NSBindingName(rawValue: "value"))
    titleBarController?.proxyIcon.unbind(NSBindingName(rawValue: "hidden"))
    titleBarController?.spinner.unbind(NSBindingName(rawValue: "hidden"))
    // For some reason this avoids a crash
    window?.makeFirstResponder(nil)
  }
}

// MARK: NSSplitViewDelegate
extension XTWindowController: NSSplitViewDelegate
{
  func splitView(_ splitView: NSSplitView,
                 shouldAdjustSizeOfSubview view: NSView) -> Bool
  {
    if (splitView == mainSplitView) &&
       (view == mainSplitView.arrangedSubviews[0]) {
      return false
    }
    return true
  }
}

// MARK: XTTitleBarDelegate
extension XTWindowController: TitleBarDelegate
{
  func branchSelecetd(_ branch: String)
  {
    try? xtDocument!.repository!.checkout(branch: branch)
  }
  
  var viewStates: (sidebar: Bool, history: Bool, details: Bool)
  {
    return (!sidebarHidden,
            !historyController.historyHidden,
            !historyController.detailsHidden)
  }
  
  func goBack() { goBack(self) }
  func goForward() { goForward(self) }
  func fetchSelected() { fetch(self) }
  func pushSelected() { push(self) }
  func pullSelected() { pull(self) }
  func showHideSidebar() { showHideSidebar(self) }
  func showHideHistory() { showHideHistory(self) }
  func showHideDetails() { showHideDetails(self) }
}

extension NSBindingName
{
  static let progressHidden =
      NSBindingName(#keyPath(TitleBarViewController.progressHidden))
}

// MARK: NSToolbarDelegate
extension XTWindowController: NSToolbarDelegate
{
  struct NibName
  {
    static let titleBar = NSNib.Name("TitleBar")
  }
  
  func toolbarWillAddItem(_ notification: Notification)
  {
    guard let item = notification.userInfo?["item"] as? NSToolbarItem,
          item.itemIdentifier.rawValue == "com.uncommonplace.xit.titlebar"
    else { return }
    
    let viewController = TitleBarViewController(nibName: NibName.titleBar,
                                                bundle: nil)
    let repository = xtDocument!.repository!
    let inverseBindingOptions =
        [NSBindingOption.valueTransformerName:
         NSValueTransformerName.negateBooleanTransformerName]

    titleBarController = viewController
    item.view = viewController.view

    viewController.delegate = self
    viewController.titleLabel.bind(NSBindingName.value,
                                   to: window! as NSWindow,
                                   withKeyPath: #keyPath(NSWindow.title),
                                   options: nil)
    viewController.proxyIcon.bind(NSBindingName.hidden,
                                  to: repository.queue,
                                  withKeyPath: #keyPath(TaskQueue.busy),
                                  options: nil)
    viewController.bind(.progressHidden,
                        to: repository.queue,
                        withKeyPath: #keyPath(TaskQueue.busy),
                        options: inverseBindingOptions)
    viewController.spinner.startAnimation(nil)
    updateBranchList()
    viewController.selectedBranch = repository.currentBranch
    viewController.observe(repository: repository)
  }
}<|MERGE_RESOLUTION|>--- conflicted
+++ resolved
@@ -21,7 +21,6 @@
   weak var xtDocument: XTDocument?
   var titleBarController: TitleBarViewController?
   var refsChangedObserver: NSObjectProtocol?
-<<<<<<< HEAD
   @objc dynamic var isAmending = false
   {
     didSet
@@ -30,9 +29,7 @@
       (selectedModel = selectedModel) // trigger didSet
     }
   }
-=======
   var queue: TaskQueue { return xtDocument!.repository.queue }
->>>>>>> 3df4178d
   var selectedModel: FileChangesModel?
   {
     didSet
@@ -201,7 +198,7 @@
     else { return }
     
     titleBarController?.updateBranchList(
-        repo.localBranches().flatMap { $0.shortName },
+        repo.localBranches().compactMap { $0.shortName },
         current: repo.currentBranch)
   }
   
