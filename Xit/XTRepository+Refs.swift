--- conflicted
+++ resolved
@@ -58,7 +58,7 @@
     else { return [] }
     defer { git_strarray_free(&stringArray) }
     
-    return stringArray.flatMap { $0 }
+    return stringArray.compactMap { $0 }
   }
 
   public var headRef: String?
@@ -103,12 +103,7 @@
     return hasHeadReference() ? "HEAD" : kEmptyTreeHash
   }
   
-<<<<<<< HEAD
   public func sha(forRef ref: String) -> String?
-=======
-  // TODO: Move this to a protocol extension
-  func sha(forRef ref: String) -> String?
->>>>>>> 3df4178d
   {
     return oid(forRef: ref)?.sha
   }
@@ -186,7 +181,7 @@
     guard git_remote_list(strArray, gitRepo) == 0
     else { return [] }
     
-    return strArray.pointee.flatMap { $0 }
+    return strArray.pointee.compactMap { $0 }
   }
   
   public func stashes() -> Stashes
@@ -203,7 +198,7 @@
     try Error.throwIfError(result)
     defer { git_strarray_free(tagNames) }
     
-    return tagNames.pointee.flatMap {
+    return tagNames.pointee.compactMap {
       name in name.flatMap { GitTag(repository: self, name: $0) }
     }
   }
