--- conflicted
+++ resolved
@@ -2,44 +2,40 @@
 <archive type="com.apple.InterfaceBuilder3.Cocoa.XIB" version="8.00">
 	<data>
 		<int key="IBDocument.SystemTarget">1070</int>
-		<string key="IBDocument.SystemVersion">11G63</string>
-<<<<<<< HEAD
-		<string key="IBDocument.InterfaceBuilderVersion">1938</string>
-=======
+		<string key="IBDocument.SystemVersion">12D78</string>
 		<string key="IBDocument.InterfaceBuilderVersion">3084</string>
->>>>>>> 280731ea
-		<string key="IBDocument.AppKitVersion">1138.51</string>
-		<string key="IBDocument.HIToolboxVersion">569.00</string>
+		<string key="IBDocument.AppKitVersion">1187.37</string>
+		<string key="IBDocument.HIToolboxVersion">626.00</string>
 		<object class="NSMutableDictionary" key="IBDocument.PluginVersions">
 			<string key="NS.key.0">com.apple.InterfaceBuilder.CocoaPlugin</string>
-			<string key="NS.object.0">1938</string>
+			<string key="NS.object.0">3084</string>
 		</object>
 		<array key="IBDocument.IntegratedClassDependencies">
+			<string>NSBox</string>
+			<string>NSButton</string>
+			<string>NSButtonCell</string>
+			<string>NSCustomObject</string>
+			<string>NSCustomView</string>
+			<string>NSDateFormatter</string>
+			<string>NSImageCell</string>
+			<string>NSImageView</string>
+			<string>NSMatrix</string>
+			<string>NSMenu</string>
 			<string>NSMenuItem</string>
+			<string>NSOutlineView</string>
+			<string>NSScrollView</string>
+			<string>NSScroller</string>
+			<string>NSSplitView</string>
 			<string>NSTabView</string>
-			<string>NSMenu</string>
-			<string>NSButton</string>
-			<string>NSCustomObject</string>
+			<string>NSTabViewItem</string>
 			<string>NSTableCellView</string>
-			<string>NSSplitView</string>
-			<string>NSImageView</string>
+			<string>NSTableColumn</string>
+			<string>NSTableHeaderView</string>
 			<string>NSTableView</string>
-			<string>NSCustomView</string>
+			<string>NSTextField</string>
+			<string>NSTextFieldCell</string>
+			<string>NSView</string>
 			<string>NSViewController</string>
-			<string>NSTextField</string>
-			<string>NSImageCell</string>
-			<string>NSDateFormatter</string>
-			<string>NSTextFieldCell</string>
-			<string>NSButtonCell</string>
-			<string>NSTableColumn</string>
-			<string>NSBox</string>
-			<string>NSOutlineView</string>
-			<string>NSView</string>
-			<string>NSScrollView</string>
-			<string>NSTabViewItem</string>
-			<string>NSScroller</string>
-			<string>NSTableHeaderView</string>
-			<string>NSMatrix</string>
 		</array>
 		<array key="IBDocument.PluginDependencies">
 			<string>com.apple.InterfaceBuilder.CocoaPlugin</string>
@@ -74,6 +70,7 @@
 								<reference key="NSWindow"/>
 								<reference key="NSNextKeyView" ref="743535934"/>
 								<bool key="NSEnabled">YES</bool>
+								<bool key="NSAllowsLogicalLayoutDirection">NO</bool>
 								<int key="NSNumRows">1</int>
 								<int key="NSNumCols">2</int>
 								<array class="NSMutableArray" key="NSCells">
@@ -127,7 +124,8 @@
 									<int key="NSPeriodicDelay">400</int>
 									<int key="NSPeriodicInterval">75</int>
 								</object>
-								<reference key="NSSelectedCell" ref="223528004"/>
+								<int key="NSSelectedCol">1</int>
+								<reference key="NSSelectedCell" ref="686576818"/>
 								<object class="NSColor" key="NSBackgroundColor" id="1066615389">
 									<int key="NSColorSpace">6</int>
 									<string key="NSCatalogName">System</string>
@@ -210,6 +208,7 @@
 								<reference key="NSWindow"/>
 								<reference key="NSNextKeyView" ref="498609744"/>
 								<bool key="NSEnabled">YES</bool>
+								<bool key="NSAllowsLogicalLayoutDirection">NO</bool>
 								<int key="NSNumRows">1</int>
 								<int key="NSNumCols">3</int>
 								<array class="NSMutableArray" key="NSCells">
@@ -298,6 +297,7 @@
 									<int key="NSPeriodicDelay">200</int>
 									<int key="NSPeriodicInterval">25</int>
 								</object>
+								<bool key="NSAllowsLogicalLayoutDirection">NO</bool>
 							</object>
 							<object class="NSButton" id="622063697">
 								<reference key="NSNextResponder" ref="874195480"/>
@@ -324,6 +324,7 @@
 									<int key="NSPeriodicDelay">200</int>
 									<int key="NSPeriodicInterval">25</int>
 								</object>
+								<bool key="NSAllowsLogicalLayoutDirection">NO</bool>
 							</object>
 						</array>
 						<string key="NSFrame">{{0, 398}, {871, 24}}</string>
@@ -347,12 +348,15 @@
 											<object class="NSOutlineView" id="683226822">
 												<reference key="NSNextResponder" ref="656909329"/>
 												<int key="NSvFlags">4352</int>
+												<array class="NSMutableArray" key="NSSubviews"/>
 												<string key="NSFrameSize">{165, 396}</string>
 												<reference key="NSSuperview" ref="656909329"/>
 												<reference key="NSWindow"/>
 												<reference key="NSNextKeyView" ref="483853810"/>
 												<string key="NSReuseIdentifierKey">_NS:282</string>
 												<bool key="NSEnabled">YES</bool>
+												<bool key="NSAllowsLogicalLayoutDirection">NO</bool>
+												<bool key="NSControlAllowsExpansionToolTips">YES</bool>
 												<object class="_NSCornerView" key="NSCornerView">
 													<nil key="NSNextResponder"/>
 													<int key="NSvFlags">-2147483392</int>
@@ -470,6 +474,7 @@
 										<reference key="NSWindow"/>
 										<reference key="NSNextKeyView" ref="501654969"/>
 										<string key="NSReuseIdentifierKey">_NS:284</string>
+										<bool key="NSAllowsLogicalLayoutDirection">NO</bool>
 										<reference key="NSTarget" ref="275436573"/>
 										<string key="NSAction">_doScroller:</string>
 										<double key="NSPercent">0.99749373433583954</double>
@@ -482,6 +487,7 @@
 										<reference key="NSWindow"/>
 										<reference key="NSNextKeyView" ref="514400549"/>
 										<string key="NSReuseIdentifierKey">_NS:317</string>
+										<bool key="NSAllowsLogicalLayoutDirection">NO</bool>
 										<int key="NSsFlags">1</int>
 										<reference key="NSTarget" ref="275436573"/>
 										<string key="NSAction">_doScroller:</string>
@@ -498,6 +504,9 @@
 								<reference key="NSHScroller" ref="501654969"/>
 								<reference key="NSContentView" ref="656909329"/>
 								<bytes key="NSScrollAmts">QSAAAEEgAABBwAAAQcAAAA</bytes>
+								<double key="NSMinMagnification">0.25</double>
+								<double key="NSMaxMagnification">4</double>
+								<double key="NSMagnification">1</double>
 							</object>
 							<object class="NSCustomView" id="514400549">
 								<reference key="NSNextResponder" ref="933995906"/>
@@ -525,8 +534,10 @@
 																		<string key="NSFrameSize">{703, 177}</string>
 																		<reference key="NSSuperview" ref="4744271"/>
 																		<reference key="NSWindow"/>
-																		<reference key="NSNextKeyView" ref="25621835"/>
+																		<reference key="NSNextKeyView" ref="93965352"/>
 																		<bool key="NSEnabled">YES</bool>
+																		<bool key="NSAllowsLogicalLayoutDirection">NO</bool>
+																		<bool key="NSControlAllowsExpansionToolTips">YES</bool>
 																		<object class="NSTableHeaderView" key="NSHeaderView" id="553526585">
 																			<reference key="NSNextResponder" ref="25621835"/>
 																			<int key="NSvFlags">256</int>
@@ -672,6 +683,7 @@
 																<reference key="NSSuperview" ref="747594250"/>
 																<reference key="NSWindow"/>
 																<reference key="NSNextKeyView" ref="580757005"/>
+																<bool key="NSAllowsLogicalLayoutDirection">NO</bool>
 																<reference key="NSTarget" ref="747594250"/>
 																<string key="NSAction">_doScroller:</string>
 																<double key="NSPercent">0.99431818723678589</double>
@@ -683,6 +695,7 @@
 																<reference key="NSSuperview" ref="747594250"/>
 																<reference key="NSWindow"/>
 																<reference key="NSNextKeyView" ref="677488446"/>
+																<bool key="NSAllowsLogicalLayoutDirection">NO</bool>
 																<int key="NSsFlags">1</int>
 																<reference key="NSTarget" ref="747594250"/>
 																<string key="NSAction">_doScroller:</string>
@@ -706,13 +719,16 @@
 														<string key="NSFrameSize">{703, 194}</string>
 														<reference key="NSSuperview" ref="83736380"/>
 														<reference key="NSWindow"/>
-														<reference key="NSNextKeyView" ref="4744271"/>
+														<reference key="NSNextKeyView" ref="25621835"/>
 														<int key="NSsFlags">133680</int>
 														<reference key="NSVScroller" ref="93965352"/>
 														<reference key="NSHScroller" ref="580757005"/>
 														<reference key="NSContentView" ref="4744271"/>
 														<reference key="NSHeaderClipView" ref="25621835"/>
 														<bytes key="NSScrollAmts">QSAAAEEgAABBmAAAQZgAAA</bytes>
+														<double key="NSMinMagnification">0.25</double>
+														<double key="NSMaxMagnification">4</double>
+														<double key="NSMagnification">1</double>
 													</object>
 												</array>
 												<string key="NSFrameSize">{703, 194}</string>
@@ -778,12 +794,15 @@
 																								<object class="NSOutlineView" id="520205406">
 																									<reference key="NSNextResponder" ref="250697060"/>
 																									<int key="NSvFlags">4352</int>
+																									<array class="NSMutableArray" key="NSSubviews"/>
 																									<string key="NSFrameSize">{356, 194}</string>
 																									<reference key="NSSuperview" ref="250697060"/>
 																									<reference key="NSWindow"/>
 																									<reference key="NSNextKeyView" ref="156204145"/>
 																									<string key="NSReuseIdentifierKey">_NS:1656</string>
 																									<bool key="NSEnabled">YES</bool>
+																									<bool key="NSAllowsLogicalLayoutDirection">NO</bool>
+																									<bool key="NSControlAllowsExpansionToolTips">YES</bool>
 																									<object class="_NSCornerView" key="NSCornerView">
 																										<nil key="NSNextResponder"/>
 																										<int key="NSvFlags">-2147483392</int>
@@ -854,6 +873,7 @@
 																							<reference key="NSWindow"/>
 																							<reference key="NSNextKeyView" ref="6053661"/>
 																							<string key="NSReuseIdentifierKey">_NS:1679</string>
+																							<bool key="NSAllowsLogicalLayoutDirection">NO</bool>
 																							<reference key="NSTarget" ref="131899992"/>
 																							<string key="NSAction">_doScroller:</string>
 																							<double key="NSPercent">0.99567099567099571</double>
@@ -866,6 +886,7 @@
 																							<reference key="NSWindow"/>
 																							<reference key="NSNextKeyView" ref="370861427"/>
 																							<string key="NSReuseIdentifierKey">_NS:1681</string>
+																							<bool key="NSAllowsLogicalLayoutDirection">NO</bool>
 																							<int key="NSsFlags">1</int>
 																							<reference key="NSTarget" ref="131899992"/>
 																							<string key="NSAction">_doScroller:</string>
@@ -882,6 +903,9 @@
 																					<reference key="NSHScroller" ref="6053661"/>
 																					<reference key="NSContentView" ref="250697060"/>
 																					<bytes key="NSScrollAmts">QSAAAEEgAABBmAAAQZgAAA</bytes>
+																					<double key="NSMinMagnification">0.25</double>
+																					<double key="NSMaxMagnification">4</double>
+																					<double key="NSMagnification">1</double>
 																				</object>
 																				<object class="NSCustomView" id="370861427">
 																					<reference key="NSNextResponder" ref="316556930"/>
@@ -921,7 +945,6 @@
 														<array class="NSMutableArray" key="NSSubviews">
 															<reference ref="295822869"/>
 														</array>
-														<string key="NSClassName">NSView</string>
 													</object>
 												</array>
 												<string key="NSFrame">{{0, 204}, {703, 194}}</string>
@@ -996,7 +1019,7 @@
 						<reference key="NSOnImage" ref="6638640"/>
 						<reference key="NSMixedImage" ref="890187417"/>
 					</object>
-					<object class="NSMenuItem" id="950598231">
+					<object class="NSMenuItem" id="475855796">
 						<reference key="NSMenu" ref="1030618735"/>
 						<string key="NSTitle">Merge</string>
 						<string key="NSKeyEquiv"/>
@@ -1004,7 +1027,7 @@
 						<reference key="NSOnImage" ref="6638640"/>
 						<reference key="NSMixedImage" ref="890187417"/>
 					</object>
-					<object class="NSMenuItem" id="396460725">
+					<object class="NSMenuItem" id="1014234685">
 						<reference key="NSMenu" ref="1030618735"/>
 						<bool key="NSIsDisabled">YES</bool>
 						<bool key="NSIsSeparator">YES</bool>
@@ -1260,7 +1283,6 @@
 				</object>
 				<object class="IBConnectionRecord">
 					<object class="IBActionConnection" key="connection">
-<<<<<<< HEAD
 						<string key="label">showDiffView:</string>
 						<reference key="source" ref="1001"/>
 						<reference key="destination" ref="223528004"/>
@@ -1314,13 +1336,14 @@
 						<reference key="destination" ref="370861427"/>
 					</object>
 					<int key="connectionID">212</int>
-=======
+				</object>
+				<object class="IBConnectionRecord">
+					<object class="IBActionConnection" key="connection">
 						<string key="label">mergeBranch:</string>
 						<reference key="source" ref="1001"/>
-						<reference key="destination" ref="950598231"/>
-					</object>
-					<int key="connectionID">180</int>
->>>>>>> 280731ea
+						<reference key="destination" ref="475855796"/>
+					</object>
+					<int key="connectionID">217</int>
 				</object>
 				<object class="IBConnectionRecord">
 					<object class="IBOutletConnection" key="connection">
@@ -1450,6 +1473,7 @@
 											<bytes key="NSRGB">MC40MzkyMTU2ODYzIDAuNDk0MTE3NjQ3MSAwLjU0OTAxOTYwNzgAA</bytes>
 										</object>
 									</object>
+									<bool key="NSAllowsLogicalLayoutDirection">NO</bool>
 								</object>
 							</array>
 							<string key="NSFrame">{{1, 0}, {162, 17}}</string>
@@ -1496,6 +1520,7 @@
 										<int key="NSStyle">0</int>
 										<bool key="NSAnimates">NO</bool>
 									</object>
+									<bool key="NSAllowsLogicalLayoutDirection">NO</bool>
 									<bool key="NSEditable">YES</bool>
 								</object>
 								<object class="NSTextField" id="807409169">
@@ -1523,6 +1548,7 @@
 											<string>NSAllRomanInputSourcesLocaleIdentifier</string>
 										</array>
 									</object>
+									<bool key="NSAllowsLogicalLayoutDirection">NO</bool>
 								</object>
 								<object class="NSButton" id="883897339">
 									<reference key="NSNextResponder" ref="330782216"/>
@@ -1550,6 +1576,7 @@
 										<int key="NSPeriodicDelay">400</int>
 										<int key="NSPeriodicInterval">75</int>
 									</object>
+									<bool key="NSAllowsLogicalLayoutDirection">NO</bool>
 								</object>
 							</array>
 							<string key="NSFrame">{{1, 17}, {162, 17}}</string>
@@ -1636,6 +1663,7 @@
 										<int key="NSStyle">0</int>
 										<bool key="NSAnimates">NO</bool>
 									</object>
+									<bool key="NSAllowsLogicalLayoutDirection">NO</bool>
 									<bool key="NSEditable">YES</bool>
 								</object>
 								<object class="NSTextField" id="466385154">
@@ -1656,6 +1684,7 @@
 										<reference key="NSBackgroundColor" ref="1066615389"/>
 										<reference key="NSTextColor" ref="1045463140"/>
 									</object>
+									<bool key="NSAllowsLogicalLayoutDirection">NO</bool>
 								</object>
 							</array>
 							<string key="NSFrame">{{1, 1}, {353, 17}}</string>
@@ -2050,8 +2079,8 @@
 							<reference ref="839875476"/>
 							<reference ref="947531397"/>
 							<reference ref="61053486"/>
-							<reference ref="396460725"/>
-							<reference ref="950598231"/>
+							<reference ref="475855796"/>
+							<reference ref="1014234685"/>
 						</array>
 						<reference key="parent" ref="0"/>
 					</object>
@@ -2140,7 +2169,6 @@
 					</object>
 					<object class="IBObjectRecord">
 						<int key="objectID">178</int>
-<<<<<<< HEAD
 						<reference key="object" ref="498609744"/>
 						<reference key="parent" ref="874195480"/>
 					</object>
@@ -2313,15 +2341,16 @@
 						<int key="objectID">211</int>
 						<reference key="object" ref="370861427"/>
 						<reference key="parent" ref="316556930"/>
-=======
-						<reference key="object" ref="396460725"/>
+					</object>
+					<object class="IBObjectRecord">
+						<int key="objectID">216</int>
+						<reference key="object" ref="475855796"/>
 						<reference key="parent" ref="1030618735"/>
 					</object>
 					<object class="IBObjectRecord">
-						<int key="objectID">179</int>
-						<reference key="object" ref="950598231"/>
+						<int key="objectID">218</int>
+						<reference key="object" ref="1014234685"/>
 						<reference key="parent" ref="1030618735"/>
->>>>>>> 280731ea
 					</object>
 				</array>
 			</object>
@@ -2415,6 +2444,8 @@
 				<string key="21.IBPluginDependency">com.apple.InterfaceBuilder.CocoaPlugin</string>
 				<string key="211.IBPluginDependency">com.apple.InterfaceBuilder.CocoaPlugin</string>
 				<string key="213.IBPluginDependency">com.apple.InterfaceBuilder.CocoaPlugin</string>
+				<string key="216.IBPluginDependency">com.apple.InterfaceBuilder.CocoaPlugin</string>
+				<string key="218.IBPluginDependency">com.apple.InterfaceBuilder.CocoaPlugin</string>
 				<string key="22.IBPluginDependency">com.apple.InterfaceBuilder.CocoaPlugin</string>
 				<string key="23.IBPluginDependency">com.apple.InterfaceBuilder.CocoaPlugin</string>
 				<string key="24.IBPluginDependency">com.apple.InterfaceBuilder.CocoaPlugin</string>
@@ -2490,11 +2521,7 @@
 			<nil key="activeLocalization"/>
 			<dictionary class="NSMutableDictionary" key="localizations"/>
 			<nil key="sourceID"/>
-<<<<<<< HEAD
-			<int key="maxID">215</int>
-=======
-			<int key="maxID">180</int>
->>>>>>> 280731ea
+			<int key="maxID">218</int>
 		</object>
 		<object class="IBClassDescriber" key="IBDocument.Classes">
 			<array class="NSMutableArray" key="referencedPartialClassDescriptions">
@@ -2512,24 +2539,6 @@
 					<object class="IBClassDescriptionSource" key="sourceIdentifier">
 						<string key="majorKey">IBProjectSource</string>
 						<string key="minorKey">./Classes/QLPreviewView.h</string>
-					</object>
-				</object>
-				<object class="IBPartialClassDescription">
-					<string key="className">WebView</string>
-					<object class="NSMutableDictionary" key="actions">
-						<string key="NS.key.0">reloadFromOrigin:</string>
-						<string key="NS.object.0">id</string>
-					</object>
-					<object class="NSMutableDictionary" key="actionInfosByName">
-						<string key="NS.key.0">reloadFromOrigin:</string>
-						<object class="IBActionInfo" key="NS.object.0">
-							<string key="name">reloadFromOrigin:</string>
-							<string key="candidateClassName">id</string>
-						</object>
-					</object>
-					<object class="IBClassDescriptionSource" key="sourceIdentifier">
-						<string key="majorKey">IBProjectSource</string>
-						<string key="minorKey">./Classes/WebView.h</string>
 					</object>
 				</object>
 				<object class="IBPartialClassDescription">
