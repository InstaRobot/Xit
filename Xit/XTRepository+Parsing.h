#import "XTRepository.h"
#import <ObjectiveGit/ObjectiveGit.h>

NS_ASSUME_NONNULL_BEGIN

extern NSString *XTHeaderNameKey;
extern NSString *XTHeaderContentKey;

extern NSString *XTCommitSHAKey,
    *XTTreeSHAKey,
    *XTParentSHAsKey,
    *XTRefsKey,
    *XTAuthorNameKey,
    *XTAuthorEmailKey,
    *XTAuthorDateKey,
    *XTCommitterNameKey,
    *XTCommitterEmailKey,
    *XTCommitterDateKey;

// Values used by changesForRef:
<<<<<<< HEAD
typedef NS_ENUM(NSInteger, XitChange) {
=======
typedef NS_ENUM(NSUInteger, XitChange) {
>>>>>>> 309d452c
  XitChangeUnmodified = GIT_DELTA_UNMODIFIED,
  XitChangeAdded = GIT_DELTA_ADDED,
  XitChangeDeleted = GIT_DELTA_DELETED,
  XitChangeModified = GIT_DELTA_MODIFIED,
  XitChangeRenamed = GIT_DELTA_RENAMED,
  XitChangeCopied = GIT_DELTA_COPIED,
  XitChangeIgnored = GIT_DELTA_IGNORED,
  XitChangeUntracked = GIT_DELTA_UNTRACKED,
  XitChangeTypeChange = GIT_DELTA_TYPECHANGE,
  XitChangeConflict = GIT_DELTA_CONFLICTED,
  XitChangeMixed,  // For folders containing a mix of changes
};

@class GTSubmodule;
@class XTDiffDelta;
@class XTFileChange;

@interface XTRepository (Reading)

@property (readonly, copy) NSDictionary *workspaceStatus;

- (BOOL)
    readRefsWithLocalBlock:(void (^)(NSString *name, NSString *commit))localBlock
               remoteBlock:(void (^)(NSString *remoteName, NSString *branchName,
                                     NSString *commit))remoteBlock
                  tagBlock:(void (^)(NSString *name, NSString *commit))tagBlock;
/// Returns a dictionary mapping paths to XTWorkspaceFileStatuses.
- (BOOL)readStashesWithBlock:(void (^)(NSString *commit, NSString *name))block;
- (BOOL)readSubmodulesWithBlock:(void (^)(GTSubmodule *sub))block;
- (BOOL)parseCommit:(NSString*)ref
         intoHeader:(NSDictionary * _Nullable * _Nonnull)header
            message:(NSString * _Nullable * _Nonnull)message
              files:(NSArray * _Nullable * _Nullable)files;

- (BOOL)stageFile:(NSString*)file;
- (BOOL)stageAllFiles;
- (BOOL)unstageFile:(NSString*)file;

- (BOOL)commitWithMessage:(NSString*)message
                    amend:(BOOL)amend
              outputBlock:(nullable void (^)(NSString *output))outputBlock
                    error:(NSError**)error;

- (nullable NSArray*)fileNamesForRef:(NSString*)ref;
/// Returns a list of changed files in the given commit.
- (nullable NSArray<XTFileChange*>*)changesForRef:(NSString*)ref
                                           parent:(nullable NSString*)parentSHA;
- (nullable GTCommit*)commitForStashAtIndex:(NSUInteger)index;
- (nullable XTDiffDelta*)diffForFile:(NSString*)path
                           commitSHA:(NSString*)sha
                           parentSHA:(nullable NSString*)parentSHA;
- (nullable XTDiffDelta*)stagedDiffForFile:(NSString*)path;
- (nullable XTDiffDelta*)unstagedDiffForFile:(NSString*)path;
- (BOOL)isTextFile:(NSString*)path commit:(NSString*)commit;

@end


/// Represents a changed file from a commit.
@interface XTFileChange : NSObject

@property NSString *path;
@property XitChange change;
@property XitChange unstagedChange;

@end


/// Contains the stanged and unstaged status for a workspace file.
@interface XTWorkspaceFileStatus : NSObject

@property XitChange change;
@property XitChange unstagedChange;

@end


/// Represents a workspace file with staged or unstaged changes.
@interface XTFileStaging : XTFileChange

/// The new path for a moved file.
@property NSString *destinationPath;

@end


@interface XTDiffDelta : GTDiffDelta

@end

NS_ASSUME_NONNULL_END<|MERGE_RESOLUTION|>--- conflicted
+++ resolved
@@ -18,11 +18,7 @@
     *XTCommitterDateKey;
 
 // Values used by changesForRef:
-<<<<<<< HEAD
-typedef NS_ENUM(NSInteger, XitChange) {
-=======
 typedef NS_ENUM(NSUInteger, XitChange) {
->>>>>>> 309d452c
   XitChangeUnmodified = GIT_DELTA_UNMODIFIED,
   XitChangeAdded = GIT_DELTA_ADDED,
   XitChangeDeleted = GIT_DELTA_DELETED,
