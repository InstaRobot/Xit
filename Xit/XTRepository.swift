--- conflicted
+++ resolved
@@ -318,12 +318,9 @@
     case detachedHead
     case gitError(Int32)
     case patchMismatch
-<<<<<<< HEAD
     case commitNotFound(String?)  // SHA
     case fileNotFound(String)  // Path
-=======
     case notFound
->>>>>>> 3df4178d
     case unexpected
     
     var message: String
@@ -351,7 +348,6 @@
           return "An internal git error (\(code)) occurred."
         case .patchMismatch:
           return """
-<<<<<<< HEAD
               The patch could not be applied because it did not match
               the file content.
               """
@@ -359,13 +355,8 @@
           return "The commit \(sha ?? "-") was not found."
         case .fileNotFound(let path):
            return "The file \(path) was not found."
-=======
-              The patch could not be applied because it did not match the
-              file content.
-              """
         case .notFound:
           return "The item was not found."
->>>>>>> 3df4178d
         case .unexpected:
           return "An unexpected repository error occurred."
       }
