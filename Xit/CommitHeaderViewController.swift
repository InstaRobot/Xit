--- conflicted
+++ resolved
@@ -1,84 +1,4 @@
 import Foundation
-<<<<<<< HEAD
-import WebKit
-
-protocol HeaderGenerator
-{
-  var repository: CommitStorage! { get }
-}
-
-extension HeaderGenerator
-{
-  func templateURL() -> URL
-  {
-    return Bundle.main.url(forResource: "header",
-                           withExtension: "html",
-                           subdirectory: "html")!
-  }
-
-  func generateHeaderHTML(_ commit: Commit) -> String
-  {
-    // swiftlint:disable:next force_try
-    let template = try! String(contentsOf: templateURL())
-    let message = commit.message?.trimmingWhitespace ?? ""
-    let authorName = commit.authorName ?? ""
-    let authorEmail = commit.authorEmail ?? ""
-    let authorDate = commit.authorDate
-    let committerName = commit.committerName ?? ""
-    let committerEmail = commit.committerEmail ?? ""
-    let committerDate = commit.commitDate
-    let formatter = CommitHeaderViewController.dateFormatter()
-    let authorDateString = authorDate.map { formatter.string(from: $0) } ?? ""
-    let committerDateString = formatter.string(from: committerDate)
-    var parents = ""
-    
-    for parentSHA in commit.parentSHAs {
-      guard let parentCommit = repository.commit(forSHA: parentSHA)
-      else { continue }
-      
-      let summary = parentCommit.messageSummary
-      let encodedSummary = CFXMLCreateStringByEscapingEntities(
-        kCFAllocatorDefault, summary as CFString, nil) as String?
-      let parentText = "\(parentSHA.firstSix()) \(encodedSummary ?? "")"
-      
-      parents.append(
-        "<div><span class=\"parent\" " +
-          "onclick=\"window.webActionDelegate.selectSHA('\(parentSHA)')\">" +
-        "\(parentText)</span></div>")
-    }
-    
-    let shouldSplit = (authorName != committerName) ||
-                      (authorEmail != committerEmail) ||
-                      (authorDate != committerDate)
-    let signatureTemplate =
-          "<div%@>" +
-          "<span class='name'>%@ &lt;%@&gt;</span>" +
-          "%@" +
-          "<span class='date'>%@</span>" +
-          "</div>"
-    let tagTemplate = " <span class='nametag'>(%@)</span>"
-    var signature = String(format: signatureTemplate,
-                           "", authorName, authorEmail,
-                           shouldSplit ? String(format: tagTemplate, "author")
-                                       : "",
-                           authorDateString)
-    
-    if shouldSplit {
-      signature.append("\n    ")
-      signature.append(String(format: signatureTemplate,
-                              " id='committer'", committerName, committerEmail,
-                              shouldSplit ? String(format: tagTemplate,
-                                                   "committer")
-                                          : "",
-                              committerDateString))
-    }
-    
-    return String(format: template,
-                  signature, commit.sha, parents, message)
-  }
-}
-=======
->>>>>>> 2861bc58
 
 @objc(XTCommitHeaderViewController)
 class CommitHeaderViewController: NSViewController
@@ -115,23 +35,6 @@
   {
     guard let commitSHA = commitSHA,
           let commit = repository.commit(forSHA: commitSHA) as? XTCommit
-<<<<<<< HEAD
-    else { return }
-    let html = generateHeaderHTML(commit)
-    
-    load(html: html, baseURL: templateURL())
-  }
-  
-  func headerHeight() -> CGFloat
-  {
-    guard let webView = webView
-    else { return view.frame.height }
-    let savedFrame = webView.frame
-    
-    webView.frame = NSRect(x: 0, y: 0, width: savedFrame.size.width, height: 1)
-    
-    let result = webView.mainFrame.frameView.documentView.frame.size.height
-=======
     else {
       nameField.stringValue = "No selection"
       parentsLabel.stringValue = ""
@@ -142,7 +45,6 @@
       clearParents()
       return
     }
->>>>>>> 2861bc58
     
     if commit.authorSig == commit.committerSig {
       nameField.stringValue =
