--- conflicted
+++ resolved
@@ -14,41 +14,24 @@
 }
 
 extension NSXMLElement {
-<<<<<<< HEAD
-
-  /// Returns the attribute's elements as a dictionary.
-=======
   
   /// Returns the element's attributes as a dictionary.
->>>>>>> 1cc7e9e4
   func attributesDict() -> [String: String]
   {
     guard let attributes = attributes
     else { return [:] }
-<<<<<<< HEAD
-
-    var result = [String: String]()
-
-=======
     
     var result = [String: String]()
     
->>>>>>> 1cc7e9e4
     for attribute in attributes {
       guard let name = attribute.name,
             let value = attribute.stringValue
       else { continue }
-<<<<<<< HEAD
-
-=======
       
->>>>>>> 1cc7e9e4
       result[name] = value
     }
     return result
   }
-<<<<<<< HEAD
-=======
   
   /// Returns a list of attribute values of all children, matching the given
   /// attribute name.
@@ -58,5 +41,4 @@
       ($0 as? NSXMLElement)?.attributeForName(name)?.stringValue
     }) ?? []
   }
->>>>>>> 1cc7e9e4
 }