--- conflicted
+++ resolved
@@ -111,12 +111,8 @@
     
     XCTAssertEqual(changes.count, 0)
     
-<<<<<<< HEAD
-    self.writeText(toFile1: "change")
+    writeTextToFile1("change")
     repository.invalidateIndex()
-=======
-    writeTextToFile1("change")
->>>>>>> 2861bc58
     changes = model.unstagedFileList.changes
     XCTAssertEqual(changes.count, 1)
     
@@ -130,12 +126,8 @@
     XCTAssertEqual(change.path, file1Name)
     XCTAssertEqual(change.change, DeltaStatus.modified)
     
-<<<<<<< HEAD
-    self.writeText("new", toFile: addedName)
+    write(text: "new", to: addedName)
     repository.invalidateIndex()
-=======
-    write(text: "new", to: addedName)
->>>>>>> 2861bc58
     changes = model.unstagedFileList.changes
     XCTAssertEqual(changes.count, 2)
     guard !changes.isEmpty
