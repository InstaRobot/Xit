#import "XTTest.h"
#import "XTRepository.h"
#import "XTRepository+Commands.h"
#import "XTRepository+Parsing.h"
#import "XTHistoryDataSource.h"
#import "XTHistoryItem.h"
#include "XTQueueUtils.h"

@interface XTHistoryDataSorceTests : XTTest

@end

@implementation XTHistoryDataSorceTests

- (XTHistoryDataSource*)makeDataSource
{
  XTHistoryDataSource *result = [[XTHistoryDataSource alloc] init];

  [result setRepo:self.repository];
  [self waitForRepoQueue];
  return result;
}

- (void)testRootCommitsGraph
{
  const NSInteger nCommits = 15;
  NSFileManager *fileManager = [NSFileManager defaultManager];

  for (int n = 0; n < nCommits; n++) {
    if ((n % 5) == 0) {
      // Every 5th commit, create a new root commit
      NSString *rootName = [NSString stringWithFormat:@"refs/heads/root_%d", n];
      NSData *data;
      
      data = [self.repository executeGitWithArgs:@[ @"symbolic-ref",
                                               @"HEAD", rootName ]
                                          writes:NO
                                           error:nil];
      if (data == nil)
        XCTFail(@"'%@' error", rootName);
      
      // Recursively unstage the current directory
      data = [self.repository executeGitWithArgs:@[ @"rm", @"--cached", @"-r", @"." ]
                                          writes:NO
                                           error:nil];
      if (data == nil)
        XCTFail(@"'%@' error", rootName);
      
      // Delete all untracked files
      data = [self.repository executeGitWithArgs:@[ @"clean", @"-f", @"-d" ]
                                          writes:NO
                                           error:nil];
      if (data == nil)
        XCTFail(@"'%@' error", rootName);
    }

    NSString *testFilePath =
        [NSString stringWithFormat:@"%@/file%d.txt", self.repoPath, n];
    NSString *txt = [NSString stringWithFormat:@"some text %d", n];
    [txt writeToFile:testFilePath
          atomically:YES
            encoding:NSASCIIStringEncoding
               error:nil];

    if (![fileManager fileExistsAtPath:testFilePath]) {
      XCTFail(@"testFile NOT Found!!");
    }
<<<<<<< HEAD
    if (![self.repository stageFile:[testFilePath lastPathComponent]]) {
=======
    if (![repository stageFile:testFilePath.lastPathComponent]) {
>>>>>>> 309d452c
      XCTFail(@"add file '%@'", testFilePath);
    }
    if (![self.repository commitWithMessage:[NSString stringWithFormat:@"new %@",
                                                                  testFilePath]
                                      amend:NO
                                outputBlock:NULL
                                      error:NULL]) {
      XCTFail(@"Commit with mesage 'new %@'", testFilePath);
    }
  }

  XTHistoryDataSource *hds = [self makeDataSource];

  for (NSUInteger idx = 0; idx < hds.shas.count; ++idx) {
    XTHistoryItem *item = [hds itemAtIndex:idx];

    if (idx == (hds.shas.count - 1)) {
      XCTAssertEqual(item.lineInfo.numColumns, 0);
    } else {
      XCTAssertEqual(item.lineInfo.numColumns, 1, "item %lu", idx);
    }
  };
}

- (void)testXTHistoryDataSource
{
  const NSUInteger nCommits = 60;
  NSFileManager *defaultManager = [NSFileManager defaultManager];

  for (int n = 0; n < nCommits; n++) {
    NSString *bn = [NSString stringWithFormat:@"branch_%d", n];
    if ((n % 10) == 0) {
      [self.repository checkout:@"master" error:NULL];
      if (![self.repository createBranch:bn]) {
        XCTFail(@"Create Branch");
      }
    }

    NSString *testFile =
        [NSString stringWithFormat:@"%@/file%d.txt", self.repoPath, n];
    NSString *txt = [NSString stringWithFormat:@"some text %d", n];

    [txt writeToFile:testFile
          atomically:YES
            encoding:NSASCIIStringEncoding
               error:nil];

    XCTAssertTrue([defaultManager fileExistsAtPath:testFile]);
<<<<<<< HEAD
    if (![self.repository stageFile:[testFile lastPathComponent]]) {
=======
    if (![repository stageFile:testFile.lastPathComponent]) {
>>>>>>> 309d452c
      XCTFail(@"add file '%@'", testFile);
    }
    if (![self.repository commitWithMessage:[NSString stringWithFormat:@"new %@",
                                                                  testFile]
                                      amend:NO
                                outputBlock:NULL
                                      error:NULL]) {
      XCTFail(@"Commit with mesage 'new %@'", testFile);
    }
  }

  NSTableView *tableView = [[NSTableView alloc] init];
  XTHistoryDataSource *hds = [self makeDataSource];
  const NSUInteger nc = [hds numberOfRowsInTableView:tableView];

  XCTAssertEqual(nc, nCommits + 1, @"wrong commit count");
}

@end<|MERGE_RESOLUTION|>--- conflicted
+++ resolved
@@ -65,11 +65,7 @@
     if (![fileManager fileExistsAtPath:testFilePath]) {
       XCTFail(@"testFile NOT Found!!");
     }
-<<<<<<< HEAD
-    if (![self.repository stageFile:[testFilePath lastPathComponent]]) {
-=======
-    if (![repository stageFile:testFilePath.lastPathComponent]) {
->>>>>>> 309d452c
+    if (![self.repository stageFile:testFilePath.lastPathComponent]) {
       XCTFail(@"add file '%@'", testFilePath);
     }
     if (![self.repository commitWithMessage:[NSString stringWithFormat:@"new %@",
@@ -118,11 +114,7 @@
                error:nil];
 
     XCTAssertTrue([defaultManager fileExistsAtPath:testFile]);
-<<<<<<< HEAD
-    if (![self.repository stageFile:[testFile lastPathComponent]]) {
-=======
-    if (![repository stageFile:testFile.lastPathComponent]) {
->>>>>>> 309d452c
+    if (![self.repository stageFile:testFile.lastPathComponent]) {
       XCTFail(@"add file '%@'", testFile);
     }
     if (![self.repository commitWithMessage:[NSString stringWithFormat:@"new %@",
