--- conflicted
+++ resolved
@@ -202,12 +202,9 @@
 		C9EB87241D01D93400C47D13 /* GitStash.swift in Sources */ = {isa = PBXBuildFile; fileRef = C9EB87231D01D93400C47D13 /* GitStash.swift */; };
 		C9EB87321D05D35800C47D13 /* XTStashTest.swift in Sources */ = {isa = PBXBuildFile; fileRef = C9EB87311D05D35800C47D13 /* XTStashTest.swift */; };
 		C9F461DE1EF34826007BEBC9 /* BuildStatusCellView.swift in Sources */ = {isa = PBXBuildFile; fileRef = C9F461DD1EF34826007BEBC9 /* BuildStatusCellView.swift */; };
-<<<<<<< HEAD
 		C9F5331D217A90B800B2432C /* KeychainTest.swift in Sources */ = {isa = PBXBuildFile; fileRef = C9F5331C217A90B800B2432C /* KeychainTest.swift */; };
 		C9F533432183C7B100B2432C /* BasicAuthService.swift in Sources */ = {isa = PBXBuildFile; fileRef = C9F533322183C7B100B2432C /* BasicAuthService.swift */; };
-=======
 		C9F5334D2187608300B2432C /* Strings.swift in Sources */ = {isa = PBXBuildFile; fileRef = C9F5334C2187608300B2432C /* Strings.swift */; };
->>>>>>> 10202301
 		C9F764851F72F486000A208B /* Images.swift in Sources */ = {isa = PBXBuildFile; fileRef = C9F764841F72F486000A208B /* Images.swift */; };
 		C9F78B141D0896AF008490EA /* SidebarItem.swift in Sources */ = {isa = PBXBuildFile; fileRef = C9F78B131D0896AF008490EA /* SidebarItem.swift */; };
 		C9F9A02A1E1C417D00261E33 /* PatchMaker.swift in Sources */ = {isa = PBXBuildFile; fileRef = C9F9A0291E1C417D00261E33 /* PatchMaker.swift */; };
@@ -576,12 +573,9 @@
 		C9EB87301D05D35800C47D13 /* XitTests-Bridging-Header.h */ = {isa = PBXFileReference; lastKnownFileType = sourcecode.c.h; path = "XitTests-Bridging-Header.h"; sourceTree = "<group>"; };
 		C9EB87311D05D35800C47D13 /* XTStashTest.swift */ = {isa = PBXFileReference; fileEncoding = 4; lastKnownFileType = sourcecode.swift; path = XTStashTest.swift; sourceTree = "<group>"; };
 		C9F461DD1EF34826007BEBC9 /* BuildStatusCellView.swift */ = {isa = PBXFileReference; fileEncoding = 4; lastKnownFileType = sourcecode.swift; path = BuildStatusCellView.swift; sourceTree = "<group>"; };
-<<<<<<< HEAD
 		C9F5331C217A90B800B2432C /* KeychainTest.swift */ = {isa = PBXFileReference; lastKnownFileType = sourcecode.swift; path = KeychainTest.swift; sourceTree = "<group>"; };
 		C9F533322183C7B100B2432C /* BasicAuthService.swift */ = {isa = PBXFileReference; fileEncoding = 4; lastKnownFileType = sourcecode.swift; path = BasicAuthService.swift; sourceTree = "<group>"; };
-=======
 		C9F5334C2187608300B2432C /* Strings.swift */ = {isa = PBXFileReference; lastKnownFileType = sourcecode.swift; path = Strings.swift; sourceTree = "<group>"; };
->>>>>>> 10202301
 		C9F764841F72F486000A208B /* Images.swift */ = {isa = PBXFileReference; lastKnownFileType = sourcecode.swift; path = Images.swift; sourceTree = "<group>"; };
 		C9F78B131D0896AF008490EA /* SidebarItem.swift */ = {isa = PBXFileReference; fileEncoding = 4; lastKnownFileType = sourcecode.swift; path = SidebarItem.swift; sourceTree = "<group>"; };
 		C9F9A0291E1C417D00261E33 /* PatchMaker.swift */ = {isa = PBXFileReference; fileEncoding = 4; lastKnownFileType = sourcecode.swift; path = PatchMaker.swift; sourceTree = "<group>"; };
