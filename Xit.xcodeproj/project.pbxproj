--- conflicted
+++ resolved
@@ -561,11 +561,7 @@
 				31A8939E13E9D5B4008BE0C2 /* XTCommitViewController.xib in Resources */,
 				31C7C13413ECC74C00A65FE9 /* XTHistoryView.xib in Resources */,
 				31C666A613F3B55A000E4073 /* XTStageViewController.xib in Resources */,
-<<<<<<< HEAD
 				31A8235814225F8B00408EDA /* XTFileViewController.xib in Resources */,
-=======
-				899D010D14216D2C0091DC6F /* sidebarTemplate.png in Resources */,
->>>>>>> 0259f8d7
 			);
 			runOnlyForDeploymentPostprocessing = 0;
 		};
