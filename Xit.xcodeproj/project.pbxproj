// !$*UTF8*$!
{
	archiveVersion = 1;
	classes = {
	};
	objectVersion = 46;
	objects = {

/* Begin PBXBuildFile section */
		31A893A013E9DA5B008BE0C2 /* WebKit.framework in Frameworks */ = {isa = PBXBuildFile; fileRef = 31A8939F13E9DA5B008BE0C2 /* WebKit.framework */; };
		31C7C13413ECC74C00A65FE9 /* XTHistoryViewController.xib in Resources */ = {isa = PBXBuildFile; fileRef = 31C7C13213ECC74C00A65FE9 /* XTHistoryViewController.xib */; };
		89039F561703A9FC000949A8 /* html in Resources */ = {isa = PBXBuildFile; fileRef = 89039F551703A9FC000949A8 /* html */; };
		89369A741EDF47FC001B69C6 /* NSTask+Throwing.m in Sources */ = {isa = PBXBuildFile; fileRef = 89369A731EDF47FC001B69C6 /* NSTask+Throwing.m */; };
		894C8D931CA44A44001A4B80 /* stagingTemplate.png in Resources */ = {isa = PBXBuildFile; fileRef = 894C8D911CA44A44001A4B80 /* stagingTemplate.png */; };
		894C8D941CA44A44001A4B80 /* stagingTemplate@2x.png in Resources */ = {isa = PBXBuildFile; fileRef = 894C8D921CA44A44001A4B80 /* stagingTemplate@2x.png */; };
		895869A81D0869D1003A9AF0 /* branchTemplate.png in Resources */ = {isa = PBXBuildFile; fileRef = 895869A41D0869D1003A9AF0 /* branchTemplate.png */; };
		895869A91D0869D1003A9AF0 /* branchTemplate@2x.png in Resources */ = {isa = PBXBuildFile; fileRef = 895869A51D0869D1003A9AF0 /* branchTemplate@2x.png */; };
		895869AA1D0869D1003A9AF0 /* cloudTemplate.png in Resources */ = {isa = PBXBuildFile; fileRef = 895869A61D0869D1003A9AF0 /* cloudTemplate.png */; };
		895869AB1D0869D1003A9AF0 /* cloudTemplate@2x.png in Resources */ = {isa = PBXBuildFile; fileRef = 895869A71D0869D1003A9AF0 /* cloudTemplate@2x.png */; };
		895869BC1D088A46003A9AF0 /* stashTemplate.png in Resources */ = {isa = PBXBuildFile; fileRef = 895869B61D088A46003A9AF0 /* stashTemplate.png */; };
		895869BD1D088A46003A9AF0 /* stashTemplate@2x.png in Resources */ = {isa = PBXBuildFile; fileRef = 895869B71D088A46003A9AF0 /* stashTemplate@2x.png */; };
		895869BE1D088A46003A9AF0 /* submoduleTemplate.png in Resources */ = {isa = PBXBuildFile; fileRef = 895869B81D088A46003A9AF0 /* submoduleTemplate.png */; };
		895869BF1D088A46003A9AF0 /* submoduleTemplate@2x.png in Resources */ = {isa = PBXBuildFile; fileRef = 895869B91D088A46003A9AF0 /* submoduleTemplate@2x.png */; };
		895869C01D088A46003A9AF0 /* tagTemplate.png in Resources */ = {isa = PBXBuildFile; fileRef = 895869BA1D088A46003A9AF0 /* tagTemplate.png */; };
		895869C11D088A46003A9AF0 /* tagTemplate@2x.png in Resources */ = {isa = PBXBuildFile; fileRef = 895869BB1D088A46003A9AF0 /* tagTemplate@2x.png */; };
		896A29F71E4C3620002C5EC8 /* PreviewItem.swift in Sources */ = {isa = PBXBuildFile; fileRef = 896A29F61E4C3620002C5EC8 /* PreviewItem.swift */; };
		899DB1921CE109C700760270 /* WorkspaceTreeBuilder.swift in Sources */ = {isa = PBXBuildFile; fileRef = 899DB18D1CE0EA3A00760270 /* WorkspaceTreeBuilder.swift */; };
		899DB1A21CE5022400760270 /* XTCommitEntryController.swift in Sources */ = {isa = PBXBuildFile; fileRef = 899DB1A01CE5022400760270 /* XTCommitEntryController.swift */; };
		899DB1A31CE5022400760270 /* XTCommitEntryController.xib in Resources */ = {isa = PBXBuildFile; fileRef = 899DB1A11CE5022400760270 /* XTCommitEntryController.xib */; };
		89C9276B1D368C020074F71A /* XTSideBarDataSource.swift in Sources */ = {isa = PBXBuildFile; fileRef = 89C9276A1D368C020074F71A /* XTSideBarDataSource.swift */; };
		89C927751D36A2180074F71A /* GitSubmodule.swift in Sources */ = {isa = PBXBuildFile; fileRef = 89C927741D36A2180074F71A /* GitSubmodule.swift */; };
		89C927781D36A5890074F71A /* GitTag.swift in Sources */ = {isa = PBXBuildFile; fileRef = 89C927771D36A5890074F71A /* GitTag.swift */; };
		89C927881D43B0460074F71A /* XTPullController.swift in Sources */ = {isa = PBXBuildFile; fileRef = 89C927871D43B0460074F71A /* XTPullController.swift */; };
		89C927941D43B23B0074F71A /* XTRepository.swift in Sources */ = {isa = PBXBuildFile; fileRef = 89C927931D43B23B0074F71A /* XTRepository.swift */; };
		89CB61981E788A3900D69FE4 /* lorem.txt in Resources */ = {isa = PBXBuildFile; fileRef = 89CB61971E788A3900D69FE4 /* lorem.txt */; };
		89CB619A1E788B6800D69FE4 /* lorem2.txt in Resources */ = {isa = PBXBuildFile; fileRef = 89CB61991E788B6800D69FE4 /* lorem2.txt */; };
		89CB619C1E788C6000D69FE4 /* PatchTest.swift in Sources */ = {isa = PBXBuildFile; fileRef = 89CB619B1E788C6000D69FE4 /* PatchTest.swift */; };
		89CD209217089D220051C3D4 /* XTCategoryTests.m in Sources */ = {isa = PBXBuildFile; fileRef = 89CD209117089D220051C3D4 /* XTCategoryTests.m */; };
		89D47943170894A200C04D89 /* NSAttributedString+XTExtensions.m in Sources */ = {isa = PBXBuildFile; fileRef = 89D47942170894A200C04D89 /* NSAttributedString+XTExtensions.m */; };
		89D5FDB21EDE1DC50067E886 /* XTRepository+Refs.swift in Sources */ = {isa = PBXBuildFile; fileRef = 89D5FDB11EDE1DC50067E886 /* XTRepository+Refs.swift */; };
		89D8BDE91CED1FE700D640AA /* add.png in Resources */ = {isa = PBXBuildFile; fileRef = 89D8BDE71CED1FE700D640AA /* add.png */; };
		89D8BDEA1CED1FE700D640AA /* add@2x.png in Resources */ = {isa = PBXBuildFile; fileRef = 89D8BDE81CED1FE700D640AA /* add@2x.png */; };
		89D8BDF81CED200B00D640AA /* conflict.png in Resources */ = {isa = PBXBuildFile; fileRef = 89D8BDF21CED200B00D640AA /* conflict.png */; };
		89D8BDF91CED200B00D640AA /* conflict@2x.png in Resources */ = {isa = PBXBuildFile; fileRef = 89D8BDF31CED200B00D640AA /* conflict@2x.png */; };
		89D8BDFA1CED200B00D640AA /* delete.png in Resources */ = {isa = PBXBuildFile; fileRef = 89D8BDF41CED200B00D640AA /* delete.png */; };
		89D8BDFB1CED200B00D640AA /* delete@2x.png in Resources */ = {isa = PBXBuildFile; fileRef = 89D8BDF51CED200B00D640AA /* delete@2x.png */; };
		89D8BDFC1CED200B00D640AA /* modify.png in Resources */ = {isa = PBXBuildFile; fileRef = 89D8BDF61CED200B00D640AA /* modify.png */; };
		89D8BDFD1CED200B00D640AA /* modify@2x.png in Resources */ = {isa = PBXBuildFile; fileRef = 89D8BDF71CED200B00D640AA /* modify@2x.png */; };
		89D8BE001CED203900D640AA /* stage.png in Resources */ = {isa = PBXBuildFile; fileRef = 89D8BDFE1CED203900D640AA /* stage.png */; };
		89D8BE011CED203900D640AA /* stage@2x.png in Resources */ = {isa = PBXBuildFile; fileRef = 89D8BDFF1CED203900D640AA /* stage@2x.png */; };
		89D8BE221CF0A4ED00D640AA /* XTRolloverButton.swift in Sources */ = {isa = PBXBuildFile; fileRef = 89D8BE211CF0A4ED00D640AA /* XTRolloverButton.swift */; };
		89D8BE251CF35C7000D640AA /* unstage.png in Resources */ = {isa = PBXBuildFile; fileRef = 89D8BE231CF35C7000D640AA /* unstage.png */; };
		89D8BE261CF35C7000D640AA /* unstage@2x.png in Resources */ = {isa = PBXBuildFile; fileRef = 89D8BE241CF35C7000D640AA /* unstage@2x.png */; };
		89D8BE581CF8E9C900D640AA /* blameTemplate.png in Resources */ = {isa = PBXBuildFile; fileRef = 89D8BE501CF8E9C800D640AA /* blameTemplate.png */; };
		89D8BE591CF8E9C900D640AA /* blameTemplate@2x.png in Resources */ = {isa = PBXBuildFile; fileRef = 89D8BE511CF8E9C800D640AA /* blameTemplate@2x.png */; };
		89D8BE5A1CF8E9C900D640AA /* diffTemplate.png in Resources */ = {isa = PBXBuildFile; fileRef = 89D8BE521CF8E9C800D640AA /* diffTemplate.png */; };
		89D8BE5B1CF8E9C900D640AA /* diffTemplate@2x.png in Resources */ = {isa = PBXBuildFile; fileRef = 89D8BE531CF8E9C800D640AA /* diffTemplate@2x.png */; };
		89D8BE5C1CF8E9C900D640AA /* historyTemplate.png in Resources */ = {isa = PBXBuildFile; fileRef = 89D8BE541CF8E9C800D640AA /* historyTemplate.png */; };
		89D8BE5D1CF8E9C900D640AA /* historyTemplate@2x.png in Resources */ = {isa = PBXBuildFile; fileRef = 89D8BE551CF8E9C800D640AA /* historyTemplate@2x.png */; };
		89D8BE5E1CF8E9C900D640AA /* textTemplate.png in Resources */ = {isa = PBXBuildFile; fileRef = 89D8BE561CF8E9C800D640AA /* textTemplate.png */; };
		89D8BE5F1CF8E9C900D640AA /* textTemplate@2x.png in Resources */ = {isa = PBXBuildFile; fileRef = 89D8BE571CF8E9C900D640AA /* textTemplate@2x.png */; };
		89E927DD17E972D60093DA6C /* WebKit.framework in Frameworks */ = {isa = PBXBuildFile; fileRef = 31A8939F13E9DA5B008BE0C2 /* WebKit.framework */; };
		89E927DF17E977340093DA6C /* expected header.html in Resources */ = {isa = PBXBuildFile; fileRef = 89E927DE17E977340093DA6C /* expected header.html */; };
		C3FA470113D0F8E200AC4F9B /* Cocoa.framework in Frameworks */ = {isa = PBXBuildFile; fileRef = C3FA470013D0F8E200AC4F9B /* Cocoa.framework */; };
		C3FA470B13D0F8E200AC4F9B /* InfoPlist.strings in Resources */ = {isa = PBXBuildFile; fileRef = C3FA470913D0F8E200AC4F9B /* InfoPlist.strings */; };
		C3FA470E13D0F8E200AC4F9B /* main.m in Sources */ = {isa = PBXBuildFile; fileRef = C3FA470D13D0F8E200AC4F9B /* main.m */; };
		C3FA471113D0F8E200AC4F9B /* Credits.rtf in Resources */ = {isa = PBXBuildFile; fileRef = C3FA470F13D0F8E200AC4F9B /* Credits.rtf */; };
		C3FA471413D0F8E200AC4F9B /* XTDocument.m in Sources */ = {isa = PBXBuildFile; fileRef = C3FA471313D0F8E200AC4F9B /* XTDocument.m */; };
		C3FA471713D0F8E200AC4F9B /* XTDocument.xib in Resources */ = {isa = PBXBuildFile; fileRef = C3FA471513D0F8E200AC4F9B /* XTDocument.xib */; };
		C3FA471A13D0F8E300AC4F9B /* MainMenu.xib in Resources */ = {isa = PBXBuildFile; fileRef = C3FA471813D0F8E300AC4F9B /* MainMenu.xib */; };
		C3FA472913D0F8E300AC4F9B /* InfoPlist.strings in Resources */ = {isa = PBXBuildFile; fileRef = C3FA472713D0F8E300AC4F9B /* InfoPlist.strings */; };
		C3FA472E13D0F8E300AC4F9B /* XTTest.m in Sources */ = {isa = PBXBuildFile; fileRef = C3FA472D13D0F8E300AC4F9B /* XTTest.m */; };
		C90B4EB11FE86A9900277B13 /* GiRevWalk.swift in Sources */ = {isa = PBXBuildFile; fileRef = C90B4EB01FE86A9900277B13 /* GiRevWalk.swift */; };
		C90B4EC31FEB2B2300277B13 /* GitReference.swift in Sources */ = {isa = PBXBuildFile; fileRef = C90B4EC21FEB2B2300277B13 /* GitReference.swift */; };
		C90B4EC51FEDB1D600277B13 /* GitStatusList.swift in Sources */ = {isa = PBXBuildFile; fileRef = C90B4EC41FEDB1D600277B13 /* GitStatusList.swift */; };
		C90F92781E0199E400FE8589 /* AppDelegate.swift in Sources */ = {isa = PBXBuildFile; fileRef = C90F92771E0199E400FE8589 /* AppDelegate.swift */; };
		C90FCA2F1D9C776C006196DE /* XTFileDiffController.swift in Sources */ = {isa = PBXBuildFile; fileRef = C90FCA2E1D9C776C006196DE /* XTFileDiffController.swift */; };
		C90FD5961D217D5B00A30570 /* XTFetchPanelController.swift in Sources */ = {isa = PBXBuildFile; fileRef = C90FD5941D217D5B00A30570 /* XTFetchPanelController.swift */; };
		C90FD5971D217D5B00A30570 /* XTFetchPanelController.xib in Resources */ = {isa = PBXBuildFile; fileRef = C90FD5951D217D5B00A30570 /* XTFetchPanelController.xib */; };
		C91610231D1DE994005A3142 /* fetchTemplate.png in Resources */ = {isa = PBXBuildFile; fileRef = C91610191D1DE994005A3142 /* fetchTemplate.png */; };
		C91610241D1DE994005A3142 /* fetchTemplate@2x.png in Resources */ = {isa = PBXBuildFile; fileRef = C916101A1D1DE994005A3142 /* fetchTemplate@2x.png */; };
		C91610251D1DE994005A3142 /* mergeTemplate.png in Resources */ = {isa = PBXBuildFile; fileRef = C916101B1D1DE994005A3142 /* mergeTemplate.png */; };
		C91610261D1DE994005A3142 /* mergeTemplate@2x.png in Resources */ = {isa = PBXBuildFile; fileRef = C916101C1D1DE994005A3142 /* mergeTemplate@2x.png */; };
		C91610271D1DE994005A3142 /* pullRequestTemplate.png in Resources */ = {isa = PBXBuildFile; fileRef = C916101D1D1DE994005A3142 /* pullRequestTemplate.png */; };
		C91610281D1DE994005A3142 /* pullRequestTemplate@2x.png in Resources */ = {isa = PBXBuildFile; fileRef = C916101E1D1DE994005A3142 /* pullRequestTemplate@2x.png */; };
		C91610291D1DE994005A3142 /* pullTemplate.png in Resources */ = {isa = PBXBuildFile; fileRef = C916101F1D1DE994005A3142 /* pullTemplate.png */; };
		C916102A1D1DE994005A3142 /* pullTemplate@2x.png in Resources */ = {isa = PBXBuildFile; fileRef = C91610201D1DE994005A3142 /* pullTemplate@2x.png */; };
		C916102B1D1DE994005A3142 /* pushTemplate.png in Resources */ = {isa = PBXBuildFile; fileRef = C91610211D1DE994005A3142 /* pushTemplate.png */; };
		C916102C1D1DE994005A3142 /* pushTemplate@2x.png in Resources */ = {isa = PBXBuildFile; fileRef = C91610221D1DE994005A3142 /* pushTemplate@2x.png */; };
		C91E9A011D527A1300E128AC /* XTHistoryTableController.swift in Sources */ = {isa = PBXBuildFile; fileRef = C91E9A001D527A1300E128AC /* XTHistoryTableController.swift */; };
		C91F34741D3064CC005F9BDF /* Siesta.framework in Frameworks */ = {isa = PBXBuildFile; fileRef = C91F346F1D30647E005F9BDF /* Siesta.framework */; };
		C91F34761D306506005F9BDF /* Siesta.framework in CopyFiles */ = {isa = PBXBuildFile; fileRef = C91F346F1D30647E005F9BDF /* Siesta.framework */; settings = {ATTRIBUTES = (CodeSignOnCopy, RemoveHeadersOnCopy, ); }; };
		C91F34781D30656B005F9BDF /* Services.swift in Sources */ = {isa = PBXBuildFile; fileRef = C91F34771D30656B005F9BDF /* Services.swift */; };
		C923D6481D8CA56800C6B90B /* XTTagTest.swift in Sources */ = {isa = PBXBuildFile; fileRef = C923D6471D8CA56800C6B90B /* XTTagTest.swift */; };
		C923D65E1D90506A00C6B90B /* TitleBar.xib in Resources */ = {isa = PBXBuildFile; fileRef = C923D65D1D90506A00C6B90B /* TitleBar.xib */; };
		C923D66C1D906FAA00C6B90B /* TitleBarViewController.swift in Sources */ = {isa = PBXBuildFile; fileRef = C923D66B1D906FAA00C6B90B /* TitleBarViewController.swift */; };
		C926804E1D074EC500E422FA /* FileChangesModel.swift in Sources */ = {isa = PBXBuildFile; fileRef = C926804D1D074EC500E422FA /* FileChangesModel.swift */; };
		C929611C1F99016400148563 /* XTSideBarDataSource+TeamCity.swift in Sources */ = {isa = PBXBuildFile; fileRef = C929611A1F99016400148563 /* XTSideBarDataSource+TeamCity.swift */; };
		C929611D1F99016400148563 /* XTSidebarController+Actions.swift in Sources */ = {isa = PBXBuildFile; fileRef = C929611B1F99016400148563 /* XTSidebarController+Actions.swift */; };
		C929611F1F99019F00148563 /* Images.swift in Sources */ = {isa = PBXBuildFile; fileRef = C929611E1F99019E00148563 /* Images.swift */; };
		C92961221F99036900148563 /* StringOID.swift in Sources */ = {isa = PBXBuildFile; fileRef = C92961201F99036800148563 /* StringOID.swift */; };
		C92961231F99036900148563 /* CacheTest.swift in Sources */ = {isa = PBXBuildFile; fileRef = C92961211F99036900148563 /* CacheTest.swift */; };
		C929D03B1D400B3B00D7DC52 /* GitRemote.swift in Sources */ = {isa = PBXBuildFile; fileRef = C929D03A1D400B3B00D7DC52 /* GitRemote.swift */; };
		C929D0461D415F6F00D7DC52 /* MiscExtensions.swift in Sources */ = {isa = PBXBuildFile; fileRef = C929D0451D415F6F00D7DC52 /* MiscExtensions.swift */; };
		C929D0601D42785B00D7DC52 /* TeamCityAPI.swift in Sources */ = {isa = PBXBuildFile; fileRef = C929D05F1D42785B00D7DC52 /* TeamCityAPI.swift */; };
		C92A7B261D1DD1CD00D2B944 /* folderTemplate.png in Resources */ = {isa = PBXBuildFile; fileRef = C92A7B241D1DD1CD00D2B944 /* folderTemplate.png */; };
		C92A7B271D1DD1CD00D2B944 /* folderTemplate@2x.png in Resources */ = {isa = PBXBuildFile; fileRef = C92A7B251D1DD1CD00D2B944 /* folderTemplate@2x.png */; };
		C92E30EF1D4FF358001985F7 /* XTCommitHistory.swift in Sources */ = {isa = PBXBuildFile; fileRef = C92E30EE1D4FF358001985F7 /* XTCommitHistory.swift */; };
		C92E30FB1D4FF4F0001985F7 /* XTCommit.swift in Sources */ = {isa = PBXBuildFile; fileRef = C92E30FA1D4FF4F0001985F7 /* XTCommit.swift */; };
		C932110C1E48E92C00232B61 /* FileTreeDataSource.swift in Sources */ = {isa = PBXBuildFile; fileRef = C932110B1E48E92C00232B61 /* FileTreeDataSource.swift */; };
		C9328B121D77303200EFF7F7 /* XTFileMonitor.swift in Sources */ = {isa = PBXBuildFile; fileRef = C9328B111D77303200EFF7F7 /* XTFileMonitor.swift */; };
		C9328B141D776BC700EFF7F7 /* XTRepositoryWatcher.swift in Sources */ = {isa = PBXBuildFile; fileRef = C9328B131D776BC700EFF7F7 /* XTRepositoryWatcher.swift */; };
		C935BD7E1E8BFA4F00BE51F0 /* DateCellView.swift in Sources */ = {isa = PBXBuildFile; fileRef = C935BD7D1E8BFA4F00BE51F0 /* DateCellView.swift */; };
		C936AD0A1D4C0CD400C5ADC3 /* XTPushController.swift in Sources */ = {isa = PBXBuildFile; fileRef = C936AD091D4C0CD400C5ADC3 /* XTPushController.swift */; };
		C936AD0C1D4C0FA900C5ADC3 /* XTPasswordOpController.swift in Sources */ = {isa = PBXBuildFile; fileRef = C936AD0B1D4C0FA900C5ADC3 /* XTPasswordOpController.swift */; };
		C93799D51DDF9B28005C08B8 /* WorkspaceWatcher.swift in Sources */ = {isa = PBXBuildFile; fileRef = C93799D41DDF9B28005C08B8 /* WorkspaceWatcher.swift */; };
		C93FFCAA1F0FD65100FDDD78 /* Defaults.plist in Resources */ = {isa = PBXBuildFile; fileRef = C93FFCA91F0FD65100FDDD78 /* Defaults.plist */; };
		C93FFCB91F0FDAC700FDDD78 /* Preferences.swift in Sources */ = {isa = PBXBuildFile; fileRef = C93FFCB81F0FDAC700FDDD78 /* Preferences.swift */; };
		C93FFCBB1F104AD700FDDD78 /* FileViewController+Actions.swift in Sources */ = {isa = PBXBuildFile; fileRef = C93FFCBA1F104AD700FDDD78 /* FileViewController+Actions.swift */; };
		C93FFCBD1F13D3B200FDDD78 /* ValidatedSegment.swift in Sources */ = {isa = PBXBuildFile; fileRef = C93FFCBC1F13D3B200FDDD78 /* ValidatedSegment.swift */; };
		C94103801EBDFABC002C80DC /* XTSideBarDataSourceTests.swift in Sources */ = {isa = PBXBuildFile; fileRef = C941037F1EBDFABC002C80DC /* XTSideBarDataSourceTests.swift */; };
		C94154A01ED4ECF40030E481 /* BuildStatusViewController.swift in Sources */ = {isa = PBXBuildFile; fileRef = C941549E1ED4ECF30030E481 /* BuildStatusViewController.swift */; };
		C94154A11ED4ECF40030E481 /* BuildStatusViewController.xib in Resources */ = {isa = PBXBuildFile; fileRef = C941549F1ED4ECF30030E481 /* BuildStatusViewController.xib */; };
		C94154A31ED778980030E481 /* BuildStatusCache.swift in Sources */ = {isa = PBXBuildFile; fileRef = C94154A21ED778980030E481 /* BuildStatusCache.swift */; };
		C94154B61EE5AC460030E481 /* XTRepository+Commands.swift in Sources */ = {isa = PBXBuildFile; fileRef = C94154B51EE5AC460030E481 /* XTRepository+Commands.swift */; };
		C94736741DEE1D7D000E3A05 /* ObjectiveGit.framework in CopyFiles */ = {isa = PBXBuildFile; fileRef = DD96C99A176976FE0003A30C /* ObjectiveGit.framework */; settings = {ATTRIBUTES = (CodeSignOnCopy, RemoveHeadersOnCopy, ); }; };
		C94736761DEF28F8000E3A05 /* GitSwiftTests.swift in Sources */ = {isa = PBXBuildFile; fileRef = C94736751DEF28F8000E3A05 /* GitSwiftTests.swift */; };
		C94736781DEF5AAE000E3A05 /* GitExtensions.swift in Sources */ = {isa = PBXBuildFile; fileRef = C94736771DEF5AAE000E3A05 /* GitExtensions.swift */; };
		C947367A1DEF5CA8000E3A05 /* FileViewController.swift in Sources */ = {isa = PBXBuildFile; fileRef = C94736791DEF5CA8000E3A05 /* FileViewController.swift */; };
		C947367C1DF079DB000E3A05 /* SideBarOutlineView.swift in Sources */ = {isa = PBXBuildFile; fileRef = C947367B1DF079DB000E3A05 /* SideBarOutlineView.swift */; };
		C947367E1DF08C03000E3A05 /* ContextMenuOutlineView.swift in Sources */ = {isa = PBXBuildFile; fileRef = C947367D1DF08C03000E3A05 /* ContextMenuOutlineView.swift */; };
		C94736801DF08FFB000E3A05 /* FileRowView.swift in Sources */ = {isa = PBXBuildFile; fileRef = C947367F1DF08FFB000E3A05 /* FileRowView.swift */; };
		C94736821DF097B2000E3A05 /* FileListView.swift in Sources */ = {isa = PBXBuildFile; fileRef = C94736811DF097B2000E3A05 /* FileListView.swift */; };
		C94736881DF1DDDE000E3A05 /* XTRepositoryTest.swift in Sources */ = {isa = PBXBuildFile; fileRef = C94736871DF1DDDE000E3A05 /* XTRepositoryTest.swift */; };
		C94866B61D256C24000BDB0A /* XTFetchController.swift in Sources */ = {isa = PBXBuildFile; fileRef = C94866B51D256C24000BDB0A /* XTFetchController.swift */; };
		C94866C01D25861E000BDB0A /* XTPasswordPanelController.swift in Sources */ = {isa = PBXBuildFile; fileRef = C94866BE1D25861E000BDB0A /* XTPasswordPanelController.swift */; };
		C94866C11D25861E000BDB0A /* XTPasswordPanelController.xib in Resources */ = {isa = PBXBuildFile; fileRef = C94866BF1D25861E000BDB0A /* XTPasswordPanelController.xib */; };
		C948D5B71D2C6A4800F72A27 /* XTAccountsPrefsController.swift in Sources */ = {isa = PBXBuildFile; fileRef = C948D5B61D2C6A4800F72A27 /* XTAccountsPrefsController.swift */; };
		C94A30241E311F3B00B4496B /* XTPreviewController.swift in Sources */ = {isa = PBXBuildFile; fileRef = C94A30231E311F3B00B4496B /* XTPreviewController.swift */; };
		C94A30261E3154D400B4496B /* XTTextPreviewController.swift in Sources */ = {isa = PBXBuildFile; fileRef = C94A30251E3154D400B4496B /* XTTextPreviewController.swift */; };
		C94D7E8D1EBA66180059AC21 /* XTRepository+Parsing.swift in Sources */ = {isa = PBXBuildFile; fileRef = C94D7E8C1EBA66180059AC21 /* XTRepository+Parsing.swift */; };
		C94ECBD51E6E025B00E8B453 /* ObserverCollection.swift in Sources */ = {isa = PBXBuildFile; fileRef = C94ECBD41E6E025B00E8B453 /* ObserverCollection.swift */; };
		C951EAE11DD11BDD00B99FBE /* XTSidebarTableCellView.swift in Sources */ = {isa = PBXBuildFile; fileRef = C951EAE01DD11BDD00B99FBE /* XTSidebarTableCellView.swift */; };
		C951EB051DD636B900B99FBE /* SidebarCheckedRowView.swift in Sources */ = {isa = PBXBuildFile; fileRef = C951EB041DD636B900B99FBE /* SidebarCheckedRowView.swift */; };
		C951EB071DDB9BD600B99FBE /* LabelButton.swift in Sources */ = {isa = PBXBuildFile; fileRef = C951EB061DDB9BD600B99FBE /* LabelButton.swift */; };
		C951EB091DDBB77E00B99FBE /* XTConstants.m in Sources */ = {isa = PBXBuildFile; fileRef = C951EB081DDBB77E00B99FBE /* XTConstants.m */; };
		C95355EA1D93470400AEEF49 /* TitleStatusView.swift in Sources */ = {isa = PBXBuildFile; fileRef = C95355E91D93470400AEEF49 /* TitleStatusView.swift */; };
		C95355FC1D9492EA00AEEF49 /* XTDocumentController.swift in Sources */ = {isa = PBXBuildFile; fileRef = C95355FB1D9492EA00AEEF49 /* XTDocumentController.swift */; };
		C953560A1D958E8D00AEEF49 /* StringExtensionsTest.swift in Sources */ = {isa = PBXBuildFile; fileRef = C95356091D958E8D00AEEF49 /* StringExtensionsTest.swift */; };
		C954ABFD1D34455000302160 /* GitBranch.swift in Sources */ = {isa = PBXBuildFile; fileRef = C954ABFC1D34455000302160 /* GitBranch.swift */; };
		C957B84B1D2D53040040F858 /* XTSheetController.swift in Sources */ = {isa = PBXBuildFile; fileRef = C957B84A1D2D53040040F858 /* XTSheetController.swift */; };
		C957B8541D2D533C0040F858 /* XTAddAccountController.swift in Sources */ = {isa = PBXBuildFile; fileRef = C957B8531D2D533C0040F858 /* XTAddAccountController.swift */; };
		C957B85B1D2D6A3C0040F858 /* bitbucketTemplate.png in Resources */ = {isa = PBXBuildFile; fileRef = C957B8571D2D6A3C0040F858 /* bitbucketTemplate.png */; };
		C957B85C1D2D6A3C0040F858 /* bitbucketTemplate@2x.png in Resources */ = {isa = PBXBuildFile; fileRef = C957B8581D2D6A3C0040F858 /* bitbucketTemplate@2x.png */; };
		C957B85D1D2D6A3C0040F858 /* githubTemplate.png in Resources */ = {isa = PBXBuildFile; fileRef = C957B8591D2D6A3C0040F858 /* githubTemplate.png */; };
		C957B85E1D2D6A3C0040F858 /* githubTemplate@2x.png in Resources */ = {isa = PBXBuildFile; fileRef = C957B85A1D2D6A3C0040F858 /* githubTemplate@2x.png */; };
		C957B8611D2D6D900040F858 /* teamcityTemplate.png in Resources */ = {isa = PBXBuildFile; fileRef = C957B85F1D2D6D900040F858 /* teamcityTemplate.png */; };
		C957B8621D2D6D900040F858 /* teamcityTemplate@2x.png in Resources */ = {isa = PBXBuildFile; fileRef = C957B8601D2D6D900040F858 /* teamcityTemplate@2x.png */; };
		C957B8661D2D8D500040F858 /* XTKeychain.swift in Sources */ = {isa = PBXBuildFile; fileRef = C957B8651D2D8D500040F858 /* XTKeychain.swift */; };
		C957B8721D2DB44E0040F858 /* XTRemoteSheetController.swift in Sources */ = {isa = PBXBuildFile; fileRef = C957B8701D2DB44E0040F858 /* XTRemoteSheetController.swift */; };
		C957B8731D2DB44E0040F858 /* XTRemoteSheetController.xib in Resources */ = {isa = PBXBuildFile; fileRef = C957B8711D2DB44E0040F858 /* XTRemoteSheetController.xib */; };
		C957B87C1D2DBBC00040F858 /* XTAccountsManager.swift in Sources */ = {isa = PBXBuildFile; fileRef = C957B87B1D2DBBC00040F858 /* XTAccountsManager.swift */; };
		C959CDEB1F859DB800C1E282 /* XTSidebarController+Actions.swift in Sources */ = {isa = PBXBuildFile; fileRef = C959CDEA1F859DB800C1E282 /* XTSidebarController+Actions.swift */; };
		C959CDED1F859ED100C1E282 /* FileViewController+OutlineView.swift in Sources */ = {isa = PBXBuildFile; fileRef = C959CDEC1F859ED100C1E282 /* FileViewController+OutlineView.swift */; };
		C95BF6541FCF5BC90020C51D /* FileContentProtocols.swift in Sources */ = {isa = PBXBuildFile; fileRef = C95BF6531FCF5BC90020C51D /* FileContentProtocols.swift */; };
		C95BF6661FCF5D7A0020C51D /* CommitChanges.swift in Sources */ = {isa = PBXBuildFile; fileRef = C95BF6651FCF5D7A0020C51D /* CommitChanges.swift */; };
		C95BF6681FCF5DBD0020C51D /* StashChanges.swift in Sources */ = {isa = PBXBuildFile; fileRef = C95BF6671FCF5DBD0020C51D /* StashChanges.swift */; };
		C95BF66A1FCF5E370020C51D /* StagingChanges.swift in Sources */ = {isa = PBXBuildFile; fileRef = C95BF6691FCF5E370020C51D /* StagingChanges.swift */; };
		C95ECD051EB11E310000DB78 /* WebViewController.swift in Sources */ = {isa = PBXBuildFile; fileRef = C95ECD041EB11E310000DB78 /* WebViewController.swift */; };
		C967AAB51FAA45B3008A4DF0 /* Debug.swift in Sources */ = {isa = PBXBuildFile; fileRef = C967AAB41FAA45B3008A4DF0 /* Debug.swift */; };
		C96D24B31DFEFD9F00431317 /* XTSidebarControllerTest.swift in Sources */ = {isa = PBXBuildFile; fileRef = C96D24B21DFEFD9F00431317 /* XTSidebarControllerTest.swift */; };
		C96F65461D53A6CE001B2557 /* XTHistoryCellView.swift in Sources */ = {isa = PBXBuildFile; fileRef = C96F65451D53A6CE001B2557 /* XTHistoryCellView.swift */; };
		C97144231F97DEE500A2E67C /* GitPatch.swift in Sources */ = {isa = PBXBuildFile; fileRef = C971441D1F97DEE400A2E67C /* GitPatch.swift */; };
		C97144261F97DEE500A2E67C /* GitDiffHunk.swift in Sources */ = {isa = PBXBuildFile; fileRef = C97144211F97DEE500A2E67C /* GitDiffHunk.swift */; };
		C97144271F97DEE500A2E67C /* GitEnums.swift in Sources */ = {isa = PBXBuildFile; fileRef = C97144221F97DEE500A2E67C /* GitEnums.swift */; };
		C971442B1F97DFA800A2E67C /* RepositoryProtocols.swift in Sources */ = {isa = PBXBuildFile; fileRef = C97144281F97DFA700A2E67C /* RepositoryProtocols.swift */; };
		C971442C1F97DFA800A2E67C /* Tree.swift in Sources */ = {isa = PBXBuildFile; fileRef = C97144291F97DFA800A2E67C /* Tree.swift */; };
		C971442D1F97DFA800A2E67C /* PatchMaker.swift in Sources */ = {isa = PBXBuildFile; fileRef = C971442A1F97DFA800A2E67C /* PatchMaker.swift */; };
		C97144301F97DFC000A2E67C /* Mutex.swift in Sources */ = {isa = PBXBuildFile; fileRef = C971442E1F97DFC000A2E67C /* Mutex.swift */; };
		C97144311F97DFC000A2E67C /* Cache.swift in Sources */ = {isa = PBXBuildFile; fileRef = C971442F1F97DFC000A2E67C /* Cache.swift */; };
		C97144331F97DFF500A2E67C /* XTWindowController+TouchBar.swift in Sources */ = {isa = PBXBuildFile; fileRef = C97144321F97DFF500A2E67C /* XTWindowController+TouchBar.swift */; };
		C97144361F97E01000A2E67C /* LibGitExtensions.m in Sources */ = {isa = PBXBuildFile; fileRef = C97144351F97E01000A2E67C /* LibGitExtensions.m */; };
		C97144381F97E01D00A2E67C /* FileViewController+OutlineView.swift in Sources */ = {isa = PBXBuildFile; fileRef = C97144371F97E01D00A2E67C /* FileViewController+OutlineView.swift */; };
		C98925B31DA70D3A00E5645C /* XTCommitLinesTest.swift in Sources */ = {isa = PBXBuildFile; fileRef = C98925B21DA70D3A00E5645C /* XTCommitLinesTest.swift */; };
		C98925C61DB693CC00E5645C /* XTTagPanelController.swift in Sources */ = {isa = PBXBuildFile; fileRef = C98925C41DB693CC00E5645C /* XTTagPanelController.swift */; };
		C98925C71DB693CC00E5645C /* XTTagPanelController.xib in Resources */ = {isa = PBXBuildFile; fileRef = C98925C51DB693CC00E5645C /* XTTagPanelController.xib */; };
		C98925D51DB6D3D300E5645C /* XTNewTagController.swift in Sources */ = {isa = PBXBuildFile; fileRef = C98925D41DB6D3D300E5645C /* XTNewTagController.swift */; };
		C98925F91DBFCE7000E5645C /* XTSidebarController.swift in Sources */ = {isa = PBXBuildFile; fileRef = C98925F81DBFCE7000E5645C /* XTSidebarController.swift */; };
		C98D96051E706096007C3E16 /* tracking.png in Resources */ = {isa = PBXBuildFile; fileRef = C98D96011E706096007C3E16 /* tracking.png */; };
		C98D96061E706096007C3E16 /* tracking@2x.png in Resources */ = {isa = PBXBuildFile; fileRef = C98D96021E706096007C3E16 /* tracking@2x.png */; };
		C98D96071E706096007C3E16 /* trackingMissing.png in Resources */ = {isa = PBXBuildFile; fileRef = C98D96031E706096007C3E16 /* trackingMissing.png */; };
		C98D96081E706096007C3E16 /* trackingMissing@2x.png in Resources */ = {isa = PBXBuildFile; fileRef = C98D96041E706096007C3E16 /* trackingMissing@2x.png */; };
		C98F05E320A63F4C00A922A9 /* GitIndex.swift in Sources */ = {isa = PBXBuildFile; fileRef = C922E0961F19808F003C5DB2 /* GitIndex.swift */; };
		C98F05E420A63FFE00A922A9 /* GitDiffDelta.swift in Sources */ = {isa = PBXBuildFile; fileRef = C97144201F97DEE500A2E67C /* GitDiffDelta.swift */; };
		C98F05E520A6401900A922A9 /* GitDiff.swift in Sources */ = {isa = PBXBuildFile; fileRef = C971441F1F97DEE500A2E67C /* GitDiff.swift */; };
		C9999AC71E08712000DF3E11 /* HistoryTableView.swift in Sources */ = {isa = PBXBuildFile; fileRef = C9999AC61E08712000DF3E11 /* HistoryTableView.swift */; };
		C99A6AEC1E48FA140030DC01 /* FileListDataSourceBase.swift in Sources */ = {isa = PBXBuildFile; fileRef = C99A6AEB1E48FA140030DC01 /* FileListDataSourceBase.swift */; };
		C99A6AFF1E4A73240030DC01 /* BlameViewController.swift in Sources */ = {isa = PBXBuildFile; fileRef = C99A6AFE1E4A73240030DC01 /* BlameViewController.swift */; };
		C9A58EED1EE5DD4800E37A31 /* TaskQueue.swift in Sources */ = {isa = PBXBuildFile; fileRef = C9A58EEC1EE5DD4800E37A31 /* TaskQueue.swift */; };
		C9AA80301E2929810004D670 /* XTFileChangesDataSource.swift in Sources */ = {isa = PBXBuildFile; fileRef = C9AA802F1E2929810004D670 /* XTFileChangesDataSource.swift */; };
		C9AA80361E2E7F370004D670 /* XTHistoryViewController.swift in Sources */ = {isa = PBXBuildFile; fileRef = C9AA80351E2E7F370004D670 /* XTHistoryViewController.swift */; };
		C9AAEF811E413DA100A248CF /* CommitHeaderViewController.swift in Sources */ = {isa = PBXBuildFile; fileRef = C9AAEF801E413DA100A248CF /* CommitHeaderViewController.swift */; };
		C9AAEF901E41527F00A248CF /* CommitHeaderTest.swift in Sources */ = {isa = PBXBuildFile; fileRef = C9AAEF8F1E41527F00A248CF /* CommitHeaderTest.swift */; };
		C9ABDB201E0ADE1A00CBD8D8 /* PreviewsPrefsController.swift in Sources */ = {isa = PBXBuildFile; fileRef = C9ABDB1F1E0ADE1A00CBD8D8 /* PreviewsPrefsController.swift */; };
		C9ABDB2F1E0AE72600CBD8D8 /* PrefsTabViewController.swift in Sources */ = {isa = PBXBuildFile; fileRef = C9ABDB2E1E0AE72600CBD8D8 /* PrefsTabViewController.swift */; };
		C9B023531F61A06900896EA9 /* LibGitExtensions.m in Sources */ = {isa = PBXBuildFile; fileRef = C9B023511F61A06900896EA9 /* LibGitExtensions.m */; };
		C9B6DFB61FDB4A6500B5E3AA /* GitConfig.swift in Sources */ = {isa = PBXBuildFile; fileRef = C9B6DFB51FDB4A6500B5E3AA /* GitConfig.swift */; };
		C9BAE60A1D2FFA8B00A87F13 /* XTConfig.swift in Sources */ = {isa = PBXBuildFile; fileRef = C9BAE6091D2FFA8B00A87F13 /* XTConfig.swift */; };
		C9BAE6141D3039C500A87F13 /* XTOperationController.swift in Sources */ = {isa = PBXBuildFile; fileRef = C9BAE6131D3039C500A87F13 /* XTOperationController.swift */; };
		C9BAE61E1D303A8100A87F13 /* XTRemoteOptionsController.swift in Sources */ = {isa = PBXBuildFile; fileRef = C9BAE61D1D303A8100A87F13 /* XTRemoteOptionsController.swift */; };
		C9BC1B9B1DDF51B900C71562 /* FileEventStream.swift in Sources */ = {isa = PBXBuildFile; fileRef = C9BC1B9A1DDF51B900C71562 /* FileEventStream.swift */; };
		C9BDF4C11D99A70F0034841F /* XTRenameBranchController.swift in Sources */ = {isa = PBXBuildFile; fileRef = C9BDF4C01D99A70F0034841F /* XTRenameBranchController.swift */; };
		C9BDF4D01D99A7660034841F /* XTRenameBranchPanelController.swift in Sources */ = {isa = PBXBuildFile; fileRef = C9BDF4CE1D99A7660034841F /* XTRenameBranchPanelController.swift */; };
		C9BDF4D11D99A7660034841F /* XTRenameBranchPanelController.xib in Resources */ = {isa = PBXBuildFile; fileRef = C9BDF4CF1D99A7660034841F /* XTRenameBranchPanelController.xib */; };
		C9BF41181EA11AAC00028C84 /* XTWindowController+Actions.swift in Sources */ = {isa = PBXBuildFile; fileRef = C9BF41171EA11AAC00028C84 /* XTWindowController+Actions.swift */; };
		C9C1B7CF1EEAFD790011F343 /* XTRepository+Files.swift in Sources */ = {isa = PBXBuildFile; fileRef = C9C1B7CE1EEAFD790011F343 /* XTRepository+Files.swift */; };
		C9C7730C1D26EE1C00329493 /* XTPrefsWindowController.swift in Sources */ = {isa = PBXBuildFile; fileRef = C9C7730A1D26EE1C00329493 /* XTPrefsWindowController.swift */; };
		C9D74CBD1D92E62200C5626E /* viewCommitTemplate.png in Resources */ = {isa = PBXBuildFile; fileRef = C9D74CB71D92E62200C5626E /* viewCommitTemplate.png */; };
		C9D74CBE1D92E62200C5626E /* viewCommitTemplate@2x.png in Resources */ = {isa = PBXBuildFile; fileRef = C9D74CB81D92E62200C5626E /* viewCommitTemplate@2x.png */; };
		C9D74CBF1D92E62200C5626E /* viewHistoryTemplate.png in Resources */ = {isa = PBXBuildFile; fileRef = C9D74CB91D92E62200C5626E /* viewHistoryTemplate.png */; };
		C9D74CC01D92E62200C5626E /* viewHistoryTemplate@2x.png in Resources */ = {isa = PBXBuildFile; fileRef = C9D74CBA1D92E62200C5626E /* viewHistoryTemplate@2x.png */; };
		C9D74CC11D92E62200C5626E /* viewSidebarTemplate.png in Resources */ = {isa = PBXBuildFile; fileRef = C9D74CBB1D92E62200C5626E /* viewSidebarTemplate.png */; };
		C9D74CC21D92E62200C5626E /* viewSidebarTemplate@2x.png in Resources */ = {isa = PBXBuildFile; fileRef = C9D74CBC1D92E62200C5626E /* viewSidebarTemplate@2x.png */; };
		C9D896961FAB6CD300E431FE /* XTTest.swift in Sources */ = {isa = PBXBuildFile; fileRef = C9D896951FAB6CD300E431FE /* XTTest.swift */; };
		C9DAB5AF1D47C23900586854 /* TeamCityTest.swift in Sources */ = {isa = PBXBuildFile; fileRef = C9DAB5AE1D47C23900586854 /* TeamCityTest.swift */; };
		C9DAB5CD1D4A4EA700586854 /* Git-Icon-1788C.png in Resources */ = {isa = PBXBuildFile; fileRef = C9DAB5CC1D4A4EA700586854 /* Git-Icon-1788C.png */; };
		C9DAB5D01D4A4F0300586854 /* XTGitPrefsController.swift in Sources */ = {isa = PBXBuildFile; fileRef = C9DAB5CE1D4A4F0300586854 /* XTGitPrefsController.swift */; };
		C9DAB5D31D4A8D2000586854 /* Preferences.storyboard in Resources */ = {isa = PBXBuildFile; fileRef = C9DAB5D21D4A8D2000586854 /* Preferences.storyboard */; };
		C9DB64451EA534A0003015D6 /* XTRepository+Iterators.swift in Sources */ = {isa = PBXBuildFile; fileRef = C9DB64441EA534A0003015D6 /* XTRepository+Iterators.swift */; };
		C9DEA49C1E4A900300DF4069 /* OID.swift in Sources */ = {isa = PBXBuildFile; fileRef = C9DEA49B1E4A900300DF4069 /* OID.swift */; };
		C9DEA4AB1E4B7A4200DF4069 /* Blame.swift in Sources */ = {isa = PBXBuildFile; fileRef = C9DEA4AA1E4B7A4200DF4069 /* Blame.swift */; };
		C9DEA4AD1E4B82B200DF4069 /* Signature.swift in Sources */ = {isa = PBXBuildFile; fileRef = C9DEA4AC1E4B82B200DF4069 /* Signature.swift */; };
		C9DEA4BB1E4FEC1600DF4069 /* FileListDataSourceTest.swift in Sources */ = {isa = PBXBuildFile; fileRef = C9DEA4BA1E4FEC1600DF4069 /* FileListDataSourceTest.swift */; };
		C9DEA4F01E53678A00DF4069 /* XTFileChangesDataSourceTest.swift in Sources */ = {isa = PBXBuildFile; fileRef = C9DEA4EF1E53678A00DF4069 /* XTFileChangesDataSourceTest.swift */; };
		C9DEA4FF1E54AEC400DF4069 /* BlameTest.swift in Sources */ = {isa = PBXBuildFile; fileRef = C9DEA4FE1E54AEC400DF4069 /* BlameTest.swift */; };
		C9E640121D1095C700192454 /* XTFileChangesModelTest.swift in Sources */ = {isa = PBXBuildFile; fileRef = C9E640111D1095C700192454 /* XTFileChangesModelTest.swift */; };
		C9E8815D1E95988700BFA7E5 /* XTRepository+MergePushPull.swift in Sources */ = {isa = PBXBuildFile; fileRef = C9E8815C1E95988700BFA7E5 /* XTRepository+MergePushPull.swift */; };
		C9E8816C1E983B6F00BFA7E5 /* XTRepositoryMergeTest.swift in Sources */ = {isa = PBXBuildFile; fileRef = C9E8816B1E983B6F00BFA7E5 /* XTRepositoryMergeTest.swift */; };
		C9E9A37D1D0B5706007BFABF /* XTWindowController.swift in Sources */ = {isa = PBXBuildFile; fileRef = C9E9A37C1D0B5706007BFABF /* XTWindowController.swift */; };
		C9EB87241D01D93400C47D13 /* XTStash.swift in Sources */ = {isa = PBXBuildFile; fileRef = C9EB87231D01D93400C47D13 /* XTStash.swift */; };
		C9EB87321D05D35800C47D13 /* XTStashTest.swift in Sources */ = {isa = PBXBuildFile; fileRef = C9EB87311D05D35800C47D13 /* XTStashTest.swift */; };
		C9F461DE1EF34826007BEBC9 /* BuildStatusCellView.swift in Sources */ = {isa = PBXBuildFile; fileRef = C9F461DD1EF34826007BEBC9 /* BuildStatusCellView.swift */; };
		C9F78B141D0896AF008490EA /* XTSidebarItem.swift in Sources */ = {isa = PBXBuildFile; fileRef = C9F78B131D0896AF008490EA /* XTSidebarItem.swift */; };
		C9FCC1D11D50EB1A00AC398E /* XTCommitHistoryTest.swift in Sources */ = {isa = PBXBuildFile; fileRef = C9FCC1D01D50EB1A00AC398E /* XTCommitHistoryTest.swift */; };
		C9FE00111F225799006DAD06 /* MainThread.swift in Sources */ = {isa = PBXBuildFile; fileRef = C9FE00101F225799006DAD06 /* MainThread.swift */; };
		C9FEFFDF1F1D580D006DAD06 /* GitBlob.swift in Sources */ = {isa = PBXBuildFile; fileRef = C9FEFFDE1F1D580D006DAD06 /* GitBlob.swift */; };
		C9FFCC841FABB28F00FA2F21 /* XTSideBarDataSource+OutlineView.swift in Sources */ = {isa = PBXBuildFile; fileRef = C9FFCC831FABB28F00FA2F21 /* XTSideBarDataSource+OutlineView.swift */; };
		C9FFCC861FABC24B00FA2F21 /* ExpansionTextField.swift in Sources */ = {isa = PBXBuildFile; fileRef = C9FFCC851FABC24B00FA2F21 /* ExpansionTextField.swift */; };
		C9FFCC881FB3B1D000FA2F21 /* TreeLoader.swift in Sources */ = {isa = PBXBuildFile; fileRef = C9FFCC871FB3B1D000FA2F21 /* TreeLoader.swift */; };
		DD00725613E76DFB003B4120 /* Xit.icns in Resources */ = {isa = PBXBuildFile; fileRef = DD00725513E76DFB003B4120 /* Xit.icns */; };
		DD07B08916B313A60012AC19 /* XTRefFormatter.m in Sources */ = {isa = PBXBuildFile; fileRef = DD07B08816B313A60012AC19 /* XTRefFormatter.m */; };
		DD592093156EEE64005FBB0F /* Cocoa.framework in Frameworks */ = {isa = PBXBuildFile; fileRef = C3FA470013D0F8E200AC4F9B /* Cocoa.framework */; };
		DD858B2C1801325500264F7D /* CoreServices.framework in Frameworks */ = {isa = PBXBuildFile; fileRef = DD858B2B1801325500264F7D /* CoreServices.framework */; };
		DD96C931175B76990003A30C /* splitter.png in Resources */ = {isa = PBXBuildFile; fileRef = DD96C930175B76990003A30C /* splitter.png */; };
		DD96C9A6176977470003A30C /* ObjectiveGit.framework in Frameworks */ = {isa = PBXBuildFile; fileRef = DD96C99A176976FE0003A30C /* ObjectiveGit.framework */; };
		DD98CFF3181ADFC5008B79C9 /* CFRunLoop+Extensions.c in Sources */ = {isa = PBXBuildFile; fileRef = DD98CFF2181ADFC5008B79C9 /* CFRunLoop+Extensions.c */; };
		DD997DDA173B409500C7DF82 /* HistoryView Menus.xib in Resources */ = {isa = PBXBuildFile; fileRef = DD997DD8173B409500C7DF82 /* HistoryView Menus.xib */; };
		DD997DF81746F40D00C7DF82 /* FileViewController.xib in Resources */ = {isa = PBXBuildFile; fileRef = DD997DF71746F40D00C7DF82 /* FileViewController.xib */; };
		DD9C1B8F160239DD0001FE9B /* XTRefToken.m in Sources */ = {isa = PBXBuildFile; fileRef = DD9C1B8E160239DD0001FE9B /* XTRefToken.m */; };
		DDA8A63A17F5B6CE00AD9808 /* added.png in Resources */ = {isa = PBXBuildFile; fileRef = DDA8A63017F5B6CE00AD9808 /* added.png */; };
		DDA8A63B17F5B6CE00AD9808 /* added@2x.png in Resources */ = {isa = PBXBuildFile; fileRef = DDA8A63117F5B6CE00AD9808 /* added@2x.png */; };
		DDA8A63C17F5B6CE00AD9808 /* copied.png in Resources */ = {isa = PBXBuildFile; fileRef = DDA8A63217F5B6CE00AD9808 /* copied.png */; };
		DDA8A63D17F5B6CE00AD9808 /* copied@2x.png in Resources */ = {isa = PBXBuildFile; fileRef = DDA8A63317F5B6CE00AD9808 /* copied@2x.png */; };
		DDA8A63E17F5B6CE00AD9808 /* deleted.png in Resources */ = {isa = PBXBuildFile; fileRef = DDA8A63417F5B6CE00AD9808 /* deleted.png */; };
		DDA8A63F17F5B6CE00AD9808 /* deleted@2x.png in Resources */ = {isa = PBXBuildFile; fileRef = DDA8A63517F5B6CE00AD9808 /* deleted@2x.png */; };
		DDA8A64017F5B6CE00AD9808 /* modified.png in Resources */ = {isa = PBXBuildFile; fileRef = DDA8A63617F5B6CE00AD9808 /* modified.png */; };
		DDA8A64117F5B6CE00AD9808 /* modified@2x.png in Resources */ = {isa = PBXBuildFile; fileRef = DDA8A63717F5B6CE00AD9808 /* modified@2x.png */; };
		DDA8A64217F5B6CE00AD9808 /* renamed.png in Resources */ = {isa = PBXBuildFile; fileRef = DDA8A63817F5B6CE00AD9808 /* renamed.png */; };
		DDA8A64317F5B6CE00AD9808 /* renamed@2x.png in Resources */ = {isa = PBXBuildFile; fileRef = DDA8A63917F5B6CE00AD9808 /* renamed@2x.png */; };
		DDA8A65F17F9ECED00AD9808 /* mixed.png in Resources */ = {isa = PBXBuildFile; fileRef = DDA8A65D17F9ECED00AD9808 /* mixed.png */; };
		DDA8A66017F9ECED00AD9808 /* mixed@2x.png in Resources */ = {isa = PBXBuildFile; fileRef = DDA8A65E17F9ECED00AD9808 /* mixed@2x.png */; };
		DDD4708516F96F7E00CA76FF /* QuickLook.framework in Frameworks */ = {isa = PBXBuildFile; fileRef = DDD4708416F96F7E00CA76FF /* QuickLook.framework */; };
		DDD4708716F9701600CA76FF /* Quartz.framework in Frameworks */ = {isa = PBXBuildFile; fileRef = DDD4708616F9701600CA76FF /* Quartz.framework */; };
		DDDDAF1418162212009F8BA1 /* XTQueueUtils.c in Sources */ = {isa = PBXBuildFile; fileRef = DDDDAF1318162212009F8BA1 /* XTQueueUtils.c */; };
/* End PBXBuildFile section */

/* Begin PBXContainerItemProxy section */
		89E6384C1C8651E400B7BB42 /* PBXContainerItemProxy */ = {
			isa = PBXContainerItemProxy;
			containerPortal = DD96C98F176976FC0003A30C /* ObjectiveGitFramework.xcodeproj */;
			proxyType = 2;
			remoteGlobalIDString = F879D8361B4B7F7C002D5C07;
			remoteInfo = "ObjectiveGit-iOSTests";
		};
		C3FA472213D0F8E300AC4F9B /* PBXContainerItemProxy */ = {
			isa = PBXContainerItemProxy;
			containerPortal = C3FA46F313D0F8E200AC4F9B /* Project object */;
			proxyType = 1;
			remoteGlobalIDString = C3FA46FB13D0F8E200AC4F9B;
			remoteInfo = Xit;
		};
		C91F346A1D30647E005F9BDF /* PBXContainerItemProxy */ = {
			isa = PBXContainerItemProxy;
			containerPortal = C91F34631D30647D005F9BDF /* Siesta.xcodeproj */;
			proxyType = 2;
			remoteGlobalIDString = DA336E4F1B2E6DDB006F702A;
			remoteInfo = "Siesta iOS";
		};
		C91F346C1D30647E005F9BDF /* PBXContainerItemProxy */ = {
			isa = PBXContainerItemProxy;
			containerPortal = C91F34631D30647D005F9BDF /* Siesta.xcodeproj */;
			proxyType = 2;
			remoteGlobalIDString = DA336E591B2E6DDB006F702A;
			remoteInfo = "SiestaTests iOS";
		};
		C91F346E1D30647E005F9BDF /* PBXContainerItemProxy */ = {
			isa = PBXContainerItemProxy;
			containerPortal = C91F34631D30647D005F9BDF /* Siesta.xcodeproj */;
			proxyType = 2;
			remoteGlobalIDString = 9F2FB51E1C28645E0068DFFA;
			remoteInfo = "Siesta macOS";
		};
		C91F34701D30647E005F9BDF /* PBXContainerItemProxy */ = {
			isa = PBXContainerItemProxy;
			containerPortal = C91F34631D30647D005F9BDF /* Siesta.xcodeproj */;
			proxyType = 2;
			remoteGlobalIDString = 9F0FAFAC1D033FCD00CE1B61;
			remoteInfo = "SiestaTests macOS";
		};
		C91F34721D3064B2005F9BDF /* PBXContainerItemProxy */ = {
			isa = PBXContainerItemProxy;
			containerPortal = C91F34631D30647D005F9BDF /* Siesta.xcodeproj */;
			proxyType = 1;
			remoteGlobalIDString = 9F2FB51D1C28645E0068DFFA;
			remoteInfo = "Siesta macOS";
		};
		C923D6551D8CA56900C6B90B /* PBXContainerItemProxy */ = {
			isa = PBXContainerItemProxy;
			containerPortal = C91F34631D30647D005F9BDF /* Siesta.xcodeproj */;
			proxyType = 2;
			remoteGlobalIDString = DAC0B3AA1D651CB500D25C44;
			remoteInfo = "SiestaUI iOS";
		};
		C923D6571D8CA56900C6B90B /* PBXContainerItemProxy */ = {
			isa = PBXContainerItemProxy;
			containerPortal = C91F34631D30647D005F9BDF /* Siesta.xcodeproj */;
			proxyType = 2;
			remoteGlobalIDString = DAC0B3D61D651CC700D25C44;
			remoteInfo = "SiestaUI macOS";
		};
		C958C5151DCBBE4F00EC49E1 /* PBXContainerItemProxy */ = {
			isa = PBXContainerItemProxy;
			containerPortal = C91F34631D30647D005F9BDF /* Siesta.xcodeproj */;
			proxyType = 2;
			remoteGlobalIDString = DA19D06E1D9ADC1800D15F3A;
			remoteInfo = "SiestaPerformanceTests macOS";
		};
		DD96C999176976FE0003A30C /* PBXContainerItemProxy */ = {
			isa = PBXContainerItemProxy;
			containerPortal = DD96C98F176976FC0003A30C /* ObjectiveGitFramework.xcodeproj */;
			proxyType = 2;
			remoteGlobalIDString = 8DC2EF5B0486A6940098B216;
			remoteInfo = ObjectiveGit;
		};
		DD96C99B176976FE0003A30C /* PBXContainerItemProxy */ = {
			isa = PBXContainerItemProxy;
			containerPortal = DD96C98F176976FC0003A30C /* ObjectiveGitFramework.xcodeproj */;
			proxyType = 2;
			remoteGlobalIDString = 88F05A6B16011E5400B7AD1D;
			remoteInfo = ObjectiveGitTests;
		};
		DD96C99D176976FE0003A30C /* PBXContainerItemProxy */ = {
			isa = PBXContainerItemProxy;
			containerPortal = DD96C98F176976FC0003A30C /* ObjectiveGitFramework.xcodeproj */;
			proxyType = 2;
			remoteGlobalIDString = 04DB4645133AB57600D9C624;
			remoteInfo = "ObjectiveGit-iOS";
		};
		DD96C9A41769772E0003A30C /* PBXContainerItemProxy */ = {
			isa = PBXContainerItemProxy;
			containerPortal = DD96C98F176976FC0003A30C /* ObjectiveGitFramework.xcodeproj */;
			proxyType = 1;
			remoteGlobalIDString = 8DC2EF4F0486A6940098B216;
			remoteInfo = ObjectiveGit;
		};
/* End PBXContainerItemProxy section */

/* Begin PBXCopyFilesBuildPhase section */
		C91F34751D3064E6005F9BDF /* CopyFiles */ = {
			isa = PBXCopyFilesBuildPhase;
			buildActionMask = 2147483647;
			dstPath = "";
			dstSubfolderSpec = 10;
			files = (
				C94736741DEE1D7D000E3A05 /* ObjectiveGit.framework in CopyFiles */,
				C91F34761D306506005F9BDF /* Siesta.framework in CopyFiles */,
			);
			runOnlyForDeploymentPostprocessing = 0;
		};
/* End PBXCopyFilesBuildPhase section */

/* Begin PBXFileReference section */
		31355B0713EA139700C33AAB /* CoreFoundation.framework */ = {isa = PBXFileReference; lastKnownFileType = wrapper.framework; name = CoreFoundation.framework; path = System/Library/Frameworks/CoreFoundation.framework; sourceTree = SDKROOT; };
		31A8939F13E9DA5B008BE0C2 /* WebKit.framework */ = {isa = PBXFileReference; lastKnownFileType = wrapper.framework; name = WebKit.framework; path = System/Library/Frameworks/WebKit.framework; sourceTree = SDKROOT; };
		31C7C13213ECC74C00A65FE9 /* XTHistoryViewController.xib */ = {isa = PBXFileReference; fileEncoding = 4; lastKnownFileType = file.xib; path = XTHistoryViewController.xib; sourceTree = "<group>"; };
		89039F551703A9FC000949A8 /* html */ = {isa = PBXFileReference; lastKnownFileType = folder; path = html; sourceTree = "<group>"; };
		89369A721EDF47FC001B69C6 /* NSTask+Throwing.h */ = {isa = PBXFileReference; fileEncoding = 4; lastKnownFileType = sourcecode.c.h; path = "NSTask+Throwing.h"; sourceTree = "<group>"; };
		89369A731EDF47FC001B69C6 /* NSTask+Throwing.m */ = {isa = PBXFileReference; fileEncoding = 4; lastKnownFileType = sourcecode.c.objc; path = "NSTask+Throwing.m"; sourceTree = "<group>"; };
		894C8D911CA44A44001A4B80 /* stagingTemplate.png */ = {isa = PBXFileReference; lastKnownFileType = image.png; path = stagingTemplate.png; sourceTree = "<group>"; };
		894C8D921CA44A44001A4B80 /* stagingTemplate@2x.png */ = {isa = PBXFileReference; lastKnownFileType = image.png; path = "stagingTemplate@2x.png"; sourceTree = "<group>"; };
		894C8DE51CCD06FE001A4B80 /* Xit-Bridging-Header.h */ = {isa = PBXFileReference; lastKnownFileType = sourcecode.c.h; path = "Xit-Bridging-Header.h"; sourceTree = "<group>"; };
		895869A41D0869D1003A9AF0 /* branchTemplate.png */ = {isa = PBXFileReference; lastKnownFileType = image.png; path = branchTemplate.png; sourceTree = "<group>"; };
		895869A51D0869D1003A9AF0 /* branchTemplate@2x.png */ = {isa = PBXFileReference; lastKnownFileType = image.png; path = "branchTemplate@2x.png"; sourceTree = "<group>"; };
		895869A61D0869D1003A9AF0 /* cloudTemplate.png */ = {isa = PBXFileReference; lastKnownFileType = image.png; path = cloudTemplate.png; sourceTree = "<group>"; };
		895869A71D0869D1003A9AF0 /* cloudTemplate@2x.png */ = {isa = PBXFileReference; lastKnownFileType = image.png; path = "cloudTemplate@2x.png"; sourceTree = "<group>"; };
		895869B61D088A46003A9AF0 /* stashTemplate.png */ = {isa = PBXFileReference; lastKnownFileType = image.png; path = stashTemplate.png; sourceTree = "<group>"; };
		895869B71D088A46003A9AF0 /* stashTemplate@2x.png */ = {isa = PBXFileReference; lastKnownFileType = image.png; path = "stashTemplate@2x.png"; sourceTree = "<group>"; };
		895869B81D088A46003A9AF0 /* submoduleTemplate.png */ = {isa = PBXFileReference; lastKnownFileType = image.png; path = submoduleTemplate.png; sourceTree = "<group>"; };
		895869B91D088A46003A9AF0 /* submoduleTemplate@2x.png */ = {isa = PBXFileReference; lastKnownFileType = image.png; path = "submoduleTemplate@2x.png"; sourceTree = "<group>"; };
		895869BA1D088A46003A9AF0 /* tagTemplate.png */ = {isa = PBXFileReference; lastKnownFileType = image.png; path = tagTemplate.png; sourceTree = "<group>"; };
		895869BB1D088A46003A9AF0 /* tagTemplate@2x.png */ = {isa = PBXFileReference; lastKnownFileType = image.png; path = "tagTemplate@2x.png"; sourceTree = "<group>"; };
		896A29F61E4C3620002C5EC8 /* PreviewItem.swift */ = {isa = PBXFileReference; fileEncoding = 4; lastKnownFileType = sourcecode.swift; path = PreviewItem.swift; sourceTree = "<group>"; };
		899DB18D1CE0EA3A00760270 /* WorkspaceTreeBuilder.swift */ = {isa = PBXFileReference; fileEncoding = 4; lastKnownFileType = sourcecode.swift; path = WorkspaceTreeBuilder.swift; sourceTree = "<group>"; };
		899DB1A01CE5022400760270 /* XTCommitEntryController.swift */ = {isa = PBXFileReference; fileEncoding = 4; lastKnownFileType = sourcecode.swift; path = XTCommitEntryController.swift; sourceTree = "<group>"; };
		899DB1A11CE5022400760270 /* XTCommitEntryController.xib */ = {isa = PBXFileReference; fileEncoding = 4; lastKnownFileType = file.xib; path = XTCommitEntryController.xib; sourceTree = "<group>"; };
		89C9276A1D368C020074F71A /* XTSideBarDataSource.swift */ = {isa = PBXFileReference; fileEncoding = 4; lastKnownFileType = sourcecode.swift; lineEnding = 0; path = XTSideBarDataSource.swift; sourceTree = "<group>"; xcLanguageSpecificationIdentifier = xcode.lang.swift; };
		89C927741D36A2180074F71A /* GitSubmodule.swift */ = {isa = PBXFileReference; fileEncoding = 4; lastKnownFileType = sourcecode.swift; path = GitSubmodule.swift; sourceTree = "<group>"; };
		89C927771D36A5890074F71A /* GitTag.swift */ = {isa = PBXFileReference; fileEncoding = 4; lastKnownFileType = sourcecode.swift; path = GitTag.swift; sourceTree = "<group>"; };
		89C927871D43B0460074F71A /* XTPullController.swift */ = {isa = PBXFileReference; fileEncoding = 4; lastKnownFileType = sourcecode.swift; path = XTPullController.swift; sourceTree = "<group>"; };
		89C927931D43B23B0074F71A /* XTRepository.swift */ = {isa = PBXFileReference; fileEncoding = 4; lastKnownFileType = sourcecode.swift; path = XTRepository.swift; sourceTree = "<group>"; };
		89CB61971E788A3900D69FE4 /* lorem.txt */ = {isa = PBXFileReference; fileEncoding = 4; lastKnownFileType = text; path = lorem.txt; sourceTree = "<group>"; };
		89CB61991E788B6800D69FE4 /* lorem2.txt */ = {isa = PBXFileReference; fileEncoding = 4; lastKnownFileType = text; path = lorem2.txt; sourceTree = "<group>"; };
		89CB619B1E788C6000D69FE4 /* PatchTest.swift */ = {isa = PBXFileReference; fileEncoding = 4; lastKnownFileType = sourcecode.swift; path = PatchTest.swift; sourceTree = "<group>"; };
		89CD209017089D220051C3D4 /* XTCategoryTests.h */ = {isa = PBXFileReference; fileEncoding = 4; indentWidth = 2; lastKnownFileType = sourcecode.c.h; path = XTCategoryTests.h; sourceTree = "<group>"; tabWidth = 2; };
		89CD209117089D220051C3D4 /* XTCategoryTests.m */ = {isa = PBXFileReference; fileEncoding = 4; indentWidth = 2; lastKnownFileType = sourcecode.c.objc; path = XTCategoryTests.m; sourceTree = "<group>"; tabWidth = 2; };
		89D47941170894A200C04D89 /* NSAttributedString+XTExtensions.h */ = {isa = PBXFileReference; fileEncoding = 4; indentWidth = 2; lastKnownFileType = sourcecode.c.h; path = "NSAttributedString+XTExtensions.h"; sourceTree = "<group>"; };
		89D47942170894A200C04D89 /* NSAttributedString+XTExtensions.m */ = {isa = PBXFileReference; fileEncoding = 4; indentWidth = 2; lastKnownFileType = sourcecode.c.objc; path = "NSAttributedString+XTExtensions.m"; sourceTree = "<group>"; };
		89D5FDB11EDE1DC50067E886 /* XTRepository+Refs.swift */ = {isa = PBXFileReference; fileEncoding = 4; lastKnownFileType = sourcecode.swift; path = "XTRepository+Refs.swift"; sourceTree = "<group>"; };
		89D8BDE71CED1FE700D640AA /* add.png */ = {isa = PBXFileReference; lastKnownFileType = image.png; path = add.png; sourceTree = "<group>"; };
		89D8BDE81CED1FE700D640AA /* add@2x.png */ = {isa = PBXFileReference; lastKnownFileType = image.png; path = "add@2x.png"; sourceTree = "<group>"; };
		89D8BDF21CED200B00D640AA /* conflict.png */ = {isa = PBXFileReference; lastKnownFileType = image.png; path = conflict.png; sourceTree = "<group>"; };
		89D8BDF31CED200B00D640AA /* conflict@2x.png */ = {isa = PBXFileReference; lastKnownFileType = image.png; path = "conflict@2x.png"; sourceTree = "<group>"; };
		89D8BDF41CED200B00D640AA /* delete.png */ = {isa = PBXFileReference; lastKnownFileType = image.png; path = delete.png; sourceTree = "<group>"; };
		89D8BDF51CED200B00D640AA /* delete@2x.png */ = {isa = PBXFileReference; lastKnownFileType = image.png; path = "delete@2x.png"; sourceTree = "<group>"; };
		89D8BDF61CED200B00D640AA /* modify.png */ = {isa = PBXFileReference; lastKnownFileType = image.png; path = modify.png; sourceTree = "<group>"; };
		89D8BDF71CED200B00D640AA /* modify@2x.png */ = {isa = PBXFileReference; lastKnownFileType = image.png; path = "modify@2x.png"; sourceTree = "<group>"; };
		89D8BDFE1CED203900D640AA /* stage.png */ = {isa = PBXFileReference; lastKnownFileType = image.png; path = stage.png; sourceTree = "<group>"; };
		89D8BDFF1CED203900D640AA /* stage@2x.png */ = {isa = PBXFileReference; lastKnownFileType = image.png; path = "stage@2x.png"; sourceTree = "<group>"; };
		89D8BE211CF0A4ED00D640AA /* XTRolloverButton.swift */ = {isa = PBXFileReference; fileEncoding = 4; lastKnownFileType = sourcecode.swift; path = XTRolloverButton.swift; sourceTree = "<group>"; };
		89D8BE231CF35C7000D640AA /* unstage.png */ = {isa = PBXFileReference; lastKnownFileType = image.png; path = unstage.png; sourceTree = "<group>"; };
		89D8BE241CF35C7000D640AA /* unstage@2x.png */ = {isa = PBXFileReference; lastKnownFileType = image.png; path = "unstage@2x.png"; sourceTree = "<group>"; };
		89D8BE501CF8E9C800D640AA /* blameTemplate.png */ = {isa = PBXFileReference; lastKnownFileType = image.png; path = blameTemplate.png; sourceTree = "<group>"; };
		89D8BE511CF8E9C800D640AA /* blameTemplate@2x.png */ = {isa = PBXFileReference; lastKnownFileType = image.png; path = "blameTemplate@2x.png"; sourceTree = "<group>"; };
		89D8BE521CF8E9C800D640AA /* diffTemplate.png */ = {isa = PBXFileReference; lastKnownFileType = image.png; path = diffTemplate.png; sourceTree = "<group>"; };
		89D8BE531CF8E9C800D640AA /* diffTemplate@2x.png */ = {isa = PBXFileReference; lastKnownFileType = image.png; path = "diffTemplate@2x.png"; sourceTree = "<group>"; };
		89D8BE541CF8E9C800D640AA /* historyTemplate.png */ = {isa = PBXFileReference; lastKnownFileType = image.png; path = historyTemplate.png; sourceTree = "<group>"; };
		89D8BE551CF8E9C800D640AA /* historyTemplate@2x.png */ = {isa = PBXFileReference; lastKnownFileType = image.png; path = "historyTemplate@2x.png"; sourceTree = "<group>"; };
		89D8BE561CF8E9C800D640AA /* textTemplate.png */ = {isa = PBXFileReference; lastKnownFileType = image.png; path = textTemplate.png; sourceTree = "<group>"; };
		89D8BE571CF8E9C900D640AA /* textTemplate@2x.png */ = {isa = PBXFileReference; lastKnownFileType = image.png; path = "textTemplate@2x.png"; sourceTree = "<group>"; };
		89E927DE17E977340093DA6C /* expected header.html */ = {isa = PBXFileReference; fileEncoding = 4; lastKnownFileType = text.html; path = "expected header.html"; sourceTree = "<group>"; };
		C3FA46FC13D0F8E200AC4F9B /* Xit.app */ = {isa = PBXFileReference; explicitFileType = wrapper.application; includeInIndex = 0; path = Xit.app; sourceTree = BUILT_PRODUCTS_DIR; };
		C3FA470013D0F8E200AC4F9B /* Cocoa.framework */ = {isa = PBXFileReference; lastKnownFileType = wrapper.framework; name = Cocoa.framework; path = System/Library/Frameworks/Cocoa.framework; sourceTree = SDKROOT; };
		C3FA470313D0F8E200AC4F9B /* AppKit.framework */ = {isa = PBXFileReference; lastKnownFileType = wrapper.framework; name = AppKit.framework; path = System/Library/Frameworks/AppKit.framework; sourceTree = SDKROOT; };
		C3FA470413D0F8E200AC4F9B /* CoreData.framework */ = {isa = PBXFileReference; lastKnownFileType = wrapper.framework; name = CoreData.framework; path = System/Library/Frameworks/CoreData.framework; sourceTree = SDKROOT; };
		C3FA470513D0F8E200AC4F9B /* Foundation.framework */ = {isa = PBXFileReference; lastKnownFileType = wrapper.framework; name = Foundation.framework; path = System/Library/Frameworks/Foundation.framework; sourceTree = SDKROOT; };
		C3FA470813D0F8E200AC4F9B /* Xit-Info.plist */ = {isa = PBXFileReference; lastKnownFileType = text.plist.xml; path = "Xit-Info.plist"; sourceTree = "<group>"; };
		C3FA470A13D0F8E200AC4F9B /* en */ = {isa = PBXFileReference; lastKnownFileType = text.plist.strings; name = en; path = en.lproj/InfoPlist.strings; sourceTree = "<group>"; };
		C3FA470C13D0F8E200AC4F9B /* Xit-Prefix.pch */ = {isa = PBXFileReference; indentWidth = 4; lastKnownFileType = sourcecode.c.h; path = "Xit-Prefix.pch"; sourceTree = "<group>"; tabWidth = 4; };
		C3FA470D13D0F8E200AC4F9B /* main.m */ = {isa = PBXFileReference; indentWidth = 4; lastKnownFileType = sourcecode.c.objc; path = main.m; sourceTree = "<group>"; tabWidth = 4; };
		C3FA471013D0F8E200AC4F9B /* en */ = {isa = PBXFileReference; lastKnownFileType = text.rtf; name = en; path = en.lproj/Credits.rtf; sourceTree = "<group>"; };
		C3FA471213D0F8E200AC4F9B /* XTDocument.h */ = {isa = PBXFileReference; indentWidth = 2; lastKnownFileType = sourcecode.c.h; path = XTDocument.h; sourceTree = "<group>"; tabWidth = 2; };
		C3FA471313D0F8E200AC4F9B /* XTDocument.m */ = {isa = PBXFileReference; indentWidth = 2; lastKnownFileType = sourcecode.c.objc; path = XTDocument.m; sourceTree = "<group>"; tabWidth = 2; };
		C3FA471613D0F8E200AC4F9B /* en */ = {isa = PBXFileReference; lastKnownFileType = file.xib; name = en; path = en.lproj/XTDocument.xib; sourceTree = "<group>"; };
		C3FA471913D0F8E300AC4F9B /* en */ = {isa = PBXFileReference; lastKnownFileType = file.xib; name = en; path = en.lproj/MainMenu.xib; sourceTree = "<group>"; };
		C3FA472013D0F8E300AC4F9B /* XitTests.xctest */ = {isa = PBXFileReference; explicitFileType = wrapper.cfbundle; includeInIndex = 0; path = XitTests.xctest; sourceTree = BUILT_PRODUCTS_DIR; };
		C3FA472613D0F8E300AC4F9B /* XitTests-Info.plist */ = {isa = PBXFileReference; lastKnownFileType = text.plist.xml; path = "XitTests-Info.plist"; sourceTree = "<group>"; };
		C3FA472813D0F8E300AC4F9B /* en */ = {isa = PBXFileReference; lastKnownFileType = text.plist.strings; name = en; path = en.lproj/InfoPlist.strings; sourceTree = "<group>"; };
		C3FA472A13D0F8E300AC4F9B /* XitTests-Prefix.pch */ = {isa = PBXFileReference; indentWidth = 4; lastKnownFileType = sourcecode.c.h; path = "XitTests-Prefix.pch"; sourceTree = "<group>"; tabWidth = 4; };
		C3FA472B13D0F8E300AC4F9B /* XTTest.h */ = {isa = PBXFileReference; indentWidth = 2; lastKnownFileType = sourcecode.c.h; path = XTTest.h; sourceTree = "<group>"; tabWidth = 2; };
		C3FA472D13D0F8E300AC4F9B /* XTTest.m */ = {isa = PBXFileReference; indentWidth = 2; lastKnownFileType = sourcecode.c.objc; lineEnding = 0; path = XTTest.m; sourceTree = "<group>"; tabWidth = 2; xcLanguageSpecificationIdentifier = xcode.lang.objc; };
		C90B4EB01FE86A9900277B13 /* GiRevWalk.swift */ = {isa = PBXFileReference; lastKnownFileType = sourcecode.swift; path = GiRevWalk.swift; sourceTree = "<group>"; };
		C90B4EC21FEB2B2300277B13 /* GitReference.swift */ = {isa = PBXFileReference; lastKnownFileType = sourcecode.swift; path = GitReference.swift; sourceTree = "<group>"; };
		C90B4EC41FEDB1D600277B13 /* GitStatusList.swift */ = {isa = PBXFileReference; lastKnownFileType = sourcecode.swift; path = GitStatusList.swift; sourceTree = "<group>"; };
		C90F92771E0199E400FE8589 /* AppDelegate.swift */ = {isa = PBXFileReference; fileEncoding = 4; lastKnownFileType = sourcecode.swift; path = AppDelegate.swift; sourceTree = "<group>"; };
		C90FCA2E1D9C776C006196DE /* XTFileDiffController.swift */ = {isa = PBXFileReference; fileEncoding = 4; lastKnownFileType = sourcecode.swift; path = XTFileDiffController.swift; sourceTree = "<group>"; };
		C90FD5941D217D5B00A30570 /* XTFetchPanelController.swift */ = {isa = PBXFileReference; fileEncoding = 4; lastKnownFileType = sourcecode.swift; path = XTFetchPanelController.swift; sourceTree = "<group>"; };
		C90FD5951D217D5B00A30570 /* XTFetchPanelController.xib */ = {isa = PBXFileReference; fileEncoding = 4; lastKnownFileType = file.xib; path = XTFetchPanelController.xib; sourceTree = "<group>"; };
		C91610191D1DE994005A3142 /* fetchTemplate.png */ = {isa = PBXFileReference; lastKnownFileType = image.png; path = fetchTemplate.png; sourceTree = "<group>"; };
		C916101A1D1DE994005A3142 /* fetchTemplate@2x.png */ = {isa = PBXFileReference; lastKnownFileType = image.png; path = "fetchTemplate@2x.png"; sourceTree = "<group>"; };
		C916101B1D1DE994005A3142 /* mergeTemplate.png */ = {isa = PBXFileReference; lastKnownFileType = image.png; path = mergeTemplate.png; sourceTree = "<group>"; };
		C916101C1D1DE994005A3142 /* mergeTemplate@2x.png */ = {isa = PBXFileReference; lastKnownFileType = image.png; path = "mergeTemplate@2x.png"; sourceTree = "<group>"; };
		C916101D1D1DE994005A3142 /* pullRequestTemplate.png */ = {isa = PBXFileReference; lastKnownFileType = image.png; path = pullRequestTemplate.png; sourceTree = "<group>"; };
		C916101E1D1DE994005A3142 /* pullRequestTemplate@2x.png */ = {isa = PBXFileReference; lastKnownFileType = image.png; path = "pullRequestTemplate@2x.png"; sourceTree = "<group>"; };
		C916101F1D1DE994005A3142 /* pullTemplate.png */ = {isa = PBXFileReference; lastKnownFileType = image.png; path = pullTemplate.png; sourceTree = "<group>"; };
		C91610201D1DE994005A3142 /* pullTemplate@2x.png */ = {isa = PBXFileReference; lastKnownFileType = image.png; path = "pullTemplate@2x.png"; sourceTree = "<group>"; };
		C91610211D1DE994005A3142 /* pushTemplate.png */ = {isa = PBXFileReference; lastKnownFileType = image.png; path = pushTemplate.png; sourceTree = "<group>"; };
		C91610221D1DE994005A3142 /* pushTemplate@2x.png */ = {isa = PBXFileReference; lastKnownFileType = image.png; path = "pushTemplate@2x.png"; sourceTree = "<group>"; };
		C91E9A001D527A1300E128AC /* XTHistoryTableController.swift */ = {isa = PBXFileReference; fileEncoding = 4; lastKnownFileType = sourcecode.swift; path = XTHistoryTableController.swift; sourceTree = "<group>"; };
		C91F34631D30647D005F9BDF /* Siesta.xcodeproj */ = {isa = PBXFileReference; lastKnownFileType = "wrapper.pb-project"; name = Siesta.xcodeproj; path = siesta/Siesta.xcodeproj; sourceTree = "<group>"; };
		C91F34771D30656B005F9BDF /* Services.swift */ = {isa = PBXFileReference; fileEncoding = 4; lastKnownFileType = sourcecode.swift; path = Services.swift; sourceTree = "<group>"; };
		C922E0961F19808F003C5DB2 /* GitIndex.swift */ = {isa = PBXFileReference; fileEncoding = 4; lastKnownFileType = sourcecode.swift; path = GitIndex.swift; sourceTree = "<group>"; };
		C923D6471D8CA56800C6B90B /* XTTagTest.swift */ = {isa = PBXFileReference; fileEncoding = 4; lastKnownFileType = sourcecode.swift; path = XTTagTest.swift; sourceTree = "<group>"; };
		C923D65D1D90506A00C6B90B /* TitleBar.xib */ = {isa = PBXFileReference; fileEncoding = 4; lastKnownFileType = file.xib; path = TitleBar.xib; sourceTree = "<group>"; };
		C923D66B1D906FAA00C6B90B /* TitleBarViewController.swift */ = {isa = PBXFileReference; fileEncoding = 4; lastKnownFileType = sourcecode.swift; lineEnding = 0; path = TitleBarViewController.swift; sourceTree = "<group>"; xcLanguageSpecificationIdentifier = xcode.lang.swift; };
		C926804D1D074EC500E422FA /* FileChangesModel.swift */ = {isa = PBXFileReference; fileEncoding = 4; lastKnownFileType = sourcecode.swift; path = FileChangesModel.swift; sourceTree = "<group>"; };
		C929611A1F99016400148563 /* XTSideBarDataSource+TeamCity.swift */ = {isa = PBXFileReference; fileEncoding = 4; lastKnownFileType = sourcecode.swift; path = "XTSideBarDataSource+TeamCity.swift"; sourceTree = "<group>"; };
		C929611B1F99016400148563 /* XTSidebarController+Actions.swift */ = {isa = PBXFileReference; fileEncoding = 4; lastKnownFileType = sourcecode.swift; path = "XTSidebarController+Actions.swift"; sourceTree = "<group>"; };
		C929611E1F99019E00148563 /* Images.swift */ = {isa = PBXFileReference; fileEncoding = 4; lastKnownFileType = sourcecode.swift; path = Images.swift; sourceTree = "<group>"; };
		C92961201F99036800148563 /* StringOID.swift */ = {isa = PBXFileReference; fileEncoding = 4; lastKnownFileType = sourcecode.swift; path = StringOID.swift; sourceTree = "<group>"; };
		C92961211F99036900148563 /* CacheTest.swift */ = {isa = PBXFileReference; fileEncoding = 4; lastKnownFileType = sourcecode.swift; path = CacheTest.swift; sourceTree = "<group>"; };
		C929D03A1D400B3B00D7DC52 /* GitRemote.swift */ = {isa = PBXFileReference; fileEncoding = 4; lastKnownFileType = sourcecode.swift; path = GitRemote.swift; sourceTree = "<group>"; };
		C929D0451D415F6F00D7DC52 /* MiscExtensions.swift */ = {isa = PBXFileReference; fileEncoding = 4; lastKnownFileType = sourcecode.swift; path = MiscExtensions.swift; sourceTree = "<group>"; };
		C929D05F1D42785B00D7DC52 /* TeamCityAPI.swift */ = {isa = PBXFileReference; fileEncoding = 4; lastKnownFileType = sourcecode.swift; path = TeamCityAPI.swift; sourceTree = "<group>"; };
		C92A7B241D1DD1CD00D2B944 /* folderTemplate.png */ = {isa = PBXFileReference; lastKnownFileType = image.png; path = folderTemplate.png; sourceTree = "<group>"; };
		C92A7B251D1DD1CD00D2B944 /* folderTemplate@2x.png */ = {isa = PBXFileReference; lastKnownFileType = image.png; path = "folderTemplate@2x.png"; sourceTree = "<group>"; };
		C92E30EE1D4FF358001985F7 /* XTCommitHistory.swift */ = {isa = PBXFileReference; fileEncoding = 4; lastKnownFileType = sourcecode.swift; path = XTCommitHistory.swift; sourceTree = "<group>"; };
		C92E30FA1D4FF4F0001985F7 /* XTCommit.swift */ = {isa = PBXFileReference; fileEncoding = 4; lastKnownFileType = sourcecode.swift; path = XTCommit.swift; sourceTree = "<group>"; };
		C932110B1E48E92C00232B61 /* FileTreeDataSource.swift */ = {isa = PBXFileReference; fileEncoding = 4; lastKnownFileType = sourcecode.swift; path = FileTreeDataSource.swift; sourceTree = "<group>"; };
		C9328B111D77303200EFF7F7 /* XTFileMonitor.swift */ = {isa = PBXFileReference; fileEncoding = 4; lastKnownFileType = sourcecode.swift; path = XTFileMonitor.swift; sourceTree = "<group>"; };
		C9328B131D776BC700EFF7F7 /* XTRepositoryWatcher.swift */ = {isa = PBXFileReference; fileEncoding = 4; lastKnownFileType = sourcecode.swift; path = XTRepositoryWatcher.swift; sourceTree = "<group>"; };
		C935BD7D1E8BFA4F00BE51F0 /* DateCellView.swift */ = {isa = PBXFileReference; fileEncoding = 4; lastKnownFileType = sourcecode.swift; path = DateCellView.swift; sourceTree = "<group>"; };
		C936AD091D4C0CD400C5ADC3 /* XTPushController.swift */ = {isa = PBXFileReference; fileEncoding = 4; lastKnownFileType = sourcecode.swift; path = XTPushController.swift; sourceTree = "<group>"; };
		C936AD0B1D4C0FA900C5ADC3 /* XTPasswordOpController.swift */ = {isa = PBXFileReference; fileEncoding = 4; lastKnownFileType = sourcecode.swift; path = XTPasswordOpController.swift; sourceTree = "<group>"; };
		C93799D41DDF9B28005C08B8 /* WorkspaceWatcher.swift */ = {isa = PBXFileReference; fileEncoding = 4; lastKnownFileType = sourcecode.swift; path = WorkspaceWatcher.swift; sourceTree = "<group>"; };
		C93FFCA91F0FD65100FDDD78 /* Defaults.plist */ = {isa = PBXFileReference; lastKnownFileType = text.plist; path = Defaults.plist; sourceTree = "<group>"; };
		C93FFCB81F0FDAC700FDDD78 /* Preferences.swift */ = {isa = PBXFileReference; fileEncoding = 4; lastKnownFileType = sourcecode.swift; path = Preferences.swift; sourceTree = "<group>"; };
		C93FFCBA1F104AD700FDDD78 /* FileViewController+Actions.swift */ = {isa = PBXFileReference; fileEncoding = 4; lastKnownFileType = sourcecode.swift; path = "FileViewController+Actions.swift"; sourceTree = "<group>"; };
		C93FFCBC1F13D3B200FDDD78 /* ValidatedSegment.swift */ = {isa = PBXFileReference; fileEncoding = 4; lastKnownFileType = sourcecode.swift; path = ValidatedSegment.swift; sourceTree = "<group>"; };
		C941037F1EBDFABC002C80DC /* XTSideBarDataSourceTests.swift */ = {isa = PBXFileReference; fileEncoding = 4; lastKnownFileType = sourcecode.swift; path = XTSideBarDataSourceTests.swift; sourceTree = "<group>"; };
		C941549E1ED4ECF30030E481 /* BuildStatusViewController.swift */ = {isa = PBXFileReference; fileEncoding = 4; lastKnownFileType = sourcecode.swift; path = BuildStatusViewController.swift; sourceTree = "<group>"; };
		C941549F1ED4ECF30030E481 /* BuildStatusViewController.xib */ = {isa = PBXFileReference; fileEncoding = 4; lastKnownFileType = file.xib; path = BuildStatusViewController.xib; sourceTree = "<group>"; };
		C94154A21ED778980030E481 /* BuildStatusCache.swift */ = {isa = PBXFileReference; fileEncoding = 4; lastKnownFileType = sourcecode.swift; path = BuildStatusCache.swift; sourceTree = "<group>"; };
		C94154B51EE5AC460030E481 /* XTRepository+Commands.swift */ = {isa = PBXFileReference; fileEncoding = 4; lastKnownFileType = sourcecode.swift; path = "XTRepository+Commands.swift"; sourceTree = "<group>"; };
		C94736751DEF28F8000E3A05 /* GitSwiftTests.swift */ = {isa = PBXFileReference; fileEncoding = 4; lastKnownFileType = sourcecode.swift; path = GitSwiftTests.swift; sourceTree = "<group>"; };
		C94736771DEF5AAE000E3A05 /* GitExtensions.swift */ = {isa = PBXFileReference; fileEncoding = 4; lastKnownFileType = sourcecode.swift; path = GitExtensions.swift; sourceTree = "<group>"; };
		C94736791DEF5CA8000E3A05 /* FileViewController.swift */ = {isa = PBXFileReference; fileEncoding = 4; lastKnownFileType = sourcecode.swift; path = FileViewController.swift; sourceTree = "<group>"; };
		C947367B1DF079DB000E3A05 /* SideBarOutlineView.swift */ = {isa = PBXFileReference; fileEncoding = 4; lastKnownFileType = sourcecode.swift; path = SideBarOutlineView.swift; sourceTree = "<group>"; };
		C947367D1DF08C03000E3A05 /* ContextMenuOutlineView.swift */ = {isa = PBXFileReference; fileEncoding = 4; lastKnownFileType = sourcecode.swift; path = ContextMenuOutlineView.swift; sourceTree = "<group>"; };
		C947367F1DF08FFB000E3A05 /* FileRowView.swift */ = {isa = PBXFileReference; fileEncoding = 4; lastKnownFileType = sourcecode.swift; path = FileRowView.swift; sourceTree = "<group>"; };
		C94736811DF097B2000E3A05 /* FileListView.swift */ = {isa = PBXFileReference; fileEncoding = 4; lastKnownFileType = sourcecode.swift; path = FileListView.swift; sourceTree = "<group>"; };
		C94736871DF1DDDE000E3A05 /* XTRepositoryTest.swift */ = {isa = PBXFileReference; fileEncoding = 4; lastKnownFileType = sourcecode.swift; path = XTRepositoryTest.swift; sourceTree = "<group>"; };
		C94866B51D256C24000BDB0A /* XTFetchController.swift */ = {isa = PBXFileReference; fileEncoding = 4; lastKnownFileType = sourcecode.swift; path = XTFetchController.swift; sourceTree = "<group>"; };
		C94866BE1D25861E000BDB0A /* XTPasswordPanelController.swift */ = {isa = PBXFileReference; fileEncoding = 4; lastKnownFileType = sourcecode.swift; path = XTPasswordPanelController.swift; sourceTree = "<group>"; };
		C94866BF1D25861E000BDB0A /* XTPasswordPanelController.xib */ = {isa = PBXFileReference; fileEncoding = 4; lastKnownFileType = file.xib; path = XTPasswordPanelController.xib; sourceTree = "<group>"; };
		C948D5B61D2C6A4800F72A27 /* XTAccountsPrefsController.swift */ = {isa = PBXFileReference; fileEncoding = 4; lastKnownFileType = sourcecode.swift; path = XTAccountsPrefsController.swift; sourceTree = "<group>"; };
		C94A30231E311F3B00B4496B /* XTPreviewController.swift */ = {isa = PBXFileReference; fileEncoding = 4; lastKnownFileType = sourcecode.swift; path = XTPreviewController.swift; sourceTree = "<group>"; };
		C94A30251E3154D400B4496B /* XTTextPreviewController.swift */ = {isa = PBXFileReference; fileEncoding = 4; lastKnownFileType = sourcecode.swift; path = XTTextPreviewController.swift; sourceTree = "<group>"; };
		C94D7E8C1EBA66180059AC21 /* XTRepository+Parsing.swift */ = {isa = PBXFileReference; fileEncoding = 4; lastKnownFileType = sourcecode.swift; path = "XTRepository+Parsing.swift"; sourceTree = "<group>"; };
		C94ECBD41E6E025B00E8B453 /* ObserverCollection.swift */ = {isa = PBXFileReference; fileEncoding = 4; lastKnownFileType = sourcecode.swift; path = ObserverCollection.swift; sourceTree = "<group>"; };
		C951EAE01DD11BDD00B99FBE /* XTSidebarTableCellView.swift */ = {isa = PBXFileReference; fileEncoding = 4; lastKnownFileType = sourcecode.swift; path = XTSidebarTableCellView.swift; sourceTree = "<group>"; };
		C951EB041DD636B900B99FBE /* SidebarCheckedRowView.swift */ = {isa = PBXFileReference; fileEncoding = 4; lastKnownFileType = sourcecode.swift; path = SidebarCheckedRowView.swift; sourceTree = "<group>"; };
		C951EB061DDB9BD600B99FBE /* LabelButton.swift */ = {isa = PBXFileReference; fileEncoding = 4; lastKnownFileType = sourcecode.swift; path = LabelButton.swift; sourceTree = "<group>"; };
		C951EB081DDBB77E00B99FBE /* XTConstants.m */ = {isa = PBXFileReference; fileEncoding = 4; lastKnownFileType = sourcecode.c.objc; path = XTConstants.m; sourceTree = "<group>"; };
		C95355E91D93470400AEEF49 /* TitleStatusView.swift */ = {isa = PBXFileReference; fileEncoding = 4; lastKnownFileType = sourcecode.swift; path = TitleStatusView.swift; sourceTree = "<group>"; };
		C95355FB1D9492EA00AEEF49 /* XTDocumentController.swift */ = {isa = PBXFileReference; fileEncoding = 4; lastKnownFileType = sourcecode.swift; path = XTDocumentController.swift; sourceTree = "<group>"; };
		C95356091D958E8D00AEEF49 /* StringExtensionsTest.swift */ = {isa = PBXFileReference; fileEncoding = 4; lastKnownFileType = sourcecode.swift; path = StringExtensionsTest.swift; sourceTree = "<group>"; };
		C954ABFC1D34455000302160 /* GitBranch.swift */ = {isa = PBXFileReference; fileEncoding = 4; lastKnownFileType = sourcecode.swift; path = GitBranch.swift; sourceTree = "<group>"; };
		C957B84A1D2D53040040F858 /* XTSheetController.swift */ = {isa = PBXFileReference; fileEncoding = 4; lastKnownFileType = sourcecode.swift; path = XTSheetController.swift; sourceTree = "<group>"; };
		C957B8531D2D533C0040F858 /* XTAddAccountController.swift */ = {isa = PBXFileReference; fileEncoding = 4; lastKnownFileType = sourcecode.swift; path = XTAddAccountController.swift; sourceTree = "<group>"; };
		C957B8571D2D6A3C0040F858 /* bitbucketTemplate.png */ = {isa = PBXFileReference; lastKnownFileType = image.png; path = bitbucketTemplate.png; sourceTree = "<group>"; };
		C957B8581D2D6A3C0040F858 /* bitbucketTemplate@2x.png */ = {isa = PBXFileReference; lastKnownFileType = image.png; path = "bitbucketTemplate@2x.png"; sourceTree = "<group>"; };
		C957B8591D2D6A3C0040F858 /* githubTemplate.png */ = {isa = PBXFileReference; lastKnownFileType = image.png; path = githubTemplate.png; sourceTree = "<group>"; };
		C957B85A1D2D6A3C0040F858 /* githubTemplate@2x.png */ = {isa = PBXFileReference; lastKnownFileType = image.png; path = "githubTemplate@2x.png"; sourceTree = "<group>"; };
		C957B85F1D2D6D900040F858 /* teamcityTemplate.png */ = {isa = PBXFileReference; lastKnownFileType = image.png; path = teamcityTemplate.png; sourceTree = "<group>"; };
		C957B8601D2D6D900040F858 /* teamcityTemplate@2x.png */ = {isa = PBXFileReference; lastKnownFileType = image.png; path = "teamcityTemplate@2x.png"; sourceTree = "<group>"; };
		C957B8651D2D8D500040F858 /* XTKeychain.swift */ = {isa = PBXFileReference; fileEncoding = 4; lastKnownFileType = sourcecode.swift; path = XTKeychain.swift; sourceTree = "<group>"; };
		C957B8701D2DB44E0040F858 /* XTRemoteSheetController.swift */ = {isa = PBXFileReference; fileEncoding = 4; lastKnownFileType = sourcecode.swift; path = XTRemoteSheetController.swift; sourceTree = "<group>"; };
		C957B8711D2DB44E0040F858 /* XTRemoteSheetController.xib */ = {isa = PBXFileReference; fileEncoding = 4; lastKnownFileType = file.xib; path = XTRemoteSheetController.xib; sourceTree = "<group>"; };
		C957B87B1D2DBBC00040F858 /* XTAccountsManager.swift */ = {isa = PBXFileReference; fileEncoding = 4; lastKnownFileType = sourcecode.swift; path = XTAccountsManager.swift; sourceTree = "<group>"; };
		C959A7221F6C6974004277CD /* RepositoryProtocols.swift */ = {isa = PBXFileReference; fileEncoding = 4; lastKnownFileType = sourcecode.swift; path = RepositoryProtocols.swift; sourceTree = "<group>"; };
		C959A7261F6C8440004277CD /* GitBlob.swift */ = {isa = PBXFileReference; fileEncoding = 4; lastKnownFileType = sourcecode.swift; path = GitBlob.swift; sourceTree = "<group>"; };
		C959CDE81F859D3D00C1E282 /* XTSideBarDataSource+TeamCity.swift */ = {isa = PBXFileReference; lastKnownFileType = sourcecode.swift; path = "XTSideBarDataSource+TeamCity.swift"; sourceTree = "<group>"; };
		C959CDEA1F859DB800C1E282 /* XTSidebarController+Actions.swift */ = {isa = PBXFileReference; lastKnownFileType = sourcecode.swift; path = "XTSidebarController+Actions.swift"; sourceTree = "<group>"; };
		C959CDEC1F859ED100C1E282 /* FileViewController+OutlineView.swift */ = {isa = PBXFileReference; lastKnownFileType = sourcecode.swift; path = "FileViewController+OutlineView.swift"; sourceTree = "<group>"; };
		C95BD3EE1F8ECEC9000A2E2D /* Mutex.swift */ = {isa = PBXFileReference; lastKnownFileType = sourcecode.swift; path = Mutex.swift; sourceTree = "<group>"; };
		C95BD4021F8FD611000A2E2D /* GitEnums.swift */ = {isa = PBXFileReference; lastKnownFileType = sourcecode.swift; path = GitEnums.swift; sourceTree = "<group>"; };
		C95BD4041F8FF8C8000A2E2D /* GitDiff.swift */ = {isa = PBXFileReference; lastKnownFileType = sourcecode.swift; path = GitDiff.swift; sourceTree = "<group>"; };
		C95BF6531FCF5BC90020C51D /* FileContentProtocols.swift */ = {isa = PBXFileReference; lastKnownFileType = sourcecode.swift; path = FileContentProtocols.swift; sourceTree = "<group>"; };
		C95BF6651FCF5D7A0020C51D /* CommitChanges.swift */ = {isa = PBXFileReference; lastKnownFileType = sourcecode.swift; path = CommitChanges.swift; sourceTree = "<group>"; };
		C95BF6671FCF5DBD0020C51D /* StashChanges.swift */ = {isa = PBXFileReference; lastKnownFileType = sourcecode.swift; path = StashChanges.swift; sourceTree = "<group>"; };
		C95BF6691FCF5E370020C51D /* StagingChanges.swift */ = {isa = PBXFileReference; lastKnownFileType = sourcecode.swift; path = StagingChanges.swift; sourceTree = "<group>"; };
		C95ECD041EB11E310000DB78 /* WebViewController.swift */ = {isa = PBXFileReference; fileEncoding = 4; lastKnownFileType = sourcecode.swift; path = WebViewController.swift; sourceTree = "<group>"; };
		C967AAB41FAA45B3008A4DF0 /* Debug.swift */ = {isa = PBXFileReference; lastKnownFileType = sourcecode.swift; path = Debug.swift; sourceTree = "<group>"; };
		C967C4AE1F96BA55002166F7 /* Cache.swift */ = {isa = PBXFileReference; lastKnownFileType = sourcecode.swift; path = Cache.swift; sourceTree = "<group>"; };
		C96D24B21DFEFD9F00431317 /* XTSidebarControllerTest.swift */ = {isa = PBXFileReference; fileEncoding = 4; lastKnownFileType = sourcecode.swift; path = XTSidebarControllerTest.swift; sourceTree = "<group>"; };
		C96F65451D53A6CE001B2557 /* XTHistoryCellView.swift */ = {isa = PBXFileReference; fileEncoding = 4; lastKnownFileType = sourcecode.swift; path = XTHistoryCellView.swift; sourceTree = "<group>"; };
		C971441D1F97DEE400A2E67C /* GitPatch.swift */ = {isa = PBXFileReference; fileEncoding = 4; lastKnownFileType = sourcecode.swift; path = GitPatch.swift; sourceTree = "<group>"; };
		C971441E1F97DEE400A2E67C /* GitEnums.h */ = {isa = PBXFileReference; fileEncoding = 4; lastKnownFileType = sourcecode.c.h; path = GitEnums.h; sourceTree = "<group>"; };
		C971441F1F97DEE500A2E67C /* GitDiff.swift */ = {isa = PBXFileReference; fileEncoding = 4; lastKnownFileType = sourcecode.swift; path = GitDiff.swift; sourceTree = "<group>"; };
		C97144201F97DEE500A2E67C /* GitDiffDelta.swift */ = {isa = PBXFileReference; fileEncoding = 4; lastKnownFileType = sourcecode.swift; path = GitDiffDelta.swift; sourceTree = "<group>"; };
		C97144211F97DEE500A2E67C /* GitDiffHunk.swift */ = {isa = PBXFileReference; fileEncoding = 4; lastKnownFileType = sourcecode.swift; path = GitDiffHunk.swift; sourceTree = "<group>"; };
		C97144221F97DEE500A2E67C /* GitEnums.swift */ = {isa = PBXFileReference; fileEncoding = 4; lastKnownFileType = sourcecode.swift; path = GitEnums.swift; sourceTree = "<group>"; };
		C97144281F97DFA700A2E67C /* RepositoryProtocols.swift */ = {isa = PBXFileReference; fileEncoding = 4; lastKnownFileType = sourcecode.swift; path = RepositoryProtocols.swift; sourceTree = "<group>"; };
		C97144291F97DFA800A2E67C /* Tree.swift */ = {isa = PBXFileReference; fileEncoding = 4; lastKnownFileType = sourcecode.swift; path = Tree.swift; sourceTree = "<group>"; };
		C971442A1F97DFA800A2E67C /* PatchMaker.swift */ = {isa = PBXFileReference; fileEncoding = 4; lastKnownFileType = sourcecode.swift; path = PatchMaker.swift; sourceTree = "<group>"; };
		C971442E1F97DFC000A2E67C /* Mutex.swift */ = {isa = PBXFileReference; fileEncoding = 4; lastKnownFileType = sourcecode.swift; path = Mutex.swift; sourceTree = "<group>"; };
		C971442F1F97DFC000A2E67C /* Cache.swift */ = {isa = PBXFileReference; fileEncoding = 4; lastKnownFileType = sourcecode.swift; path = Cache.swift; sourceTree = "<group>"; };
		C97144321F97DFF500A2E67C /* XTWindowController+TouchBar.swift */ = {isa = PBXFileReference; fileEncoding = 4; lastKnownFileType = sourcecode.swift; path = "XTWindowController+TouchBar.swift"; sourceTree = "<group>"; };
		C97144341F97E01000A2E67C /* LibGitExtensions.h */ = {isa = PBXFileReference; fileEncoding = 4; lastKnownFileType = sourcecode.c.h; path = LibGitExtensions.h; sourceTree = "<group>"; };
		C97144351F97E01000A2E67C /* LibGitExtensions.m */ = {isa = PBXFileReference; fileEncoding = 4; lastKnownFileType = sourcecode.c.objc; path = LibGitExtensions.m; sourceTree = "<group>"; };
		C97144371F97E01D00A2E67C /* FileViewController+OutlineView.swift */ = {isa = PBXFileReference; fileEncoding = 4; lastKnownFileType = sourcecode.swift; path = "FileViewController+OutlineView.swift"; sourceTree = "<group>"; };
		C98925B21DA70D3A00E5645C /* XTCommitLinesTest.swift */ = {isa = PBXFileReference; fileEncoding = 4; lastKnownFileType = sourcecode.swift; path = XTCommitLinesTest.swift; sourceTree = "<group>"; };
		C98925C41DB693CC00E5645C /* XTTagPanelController.swift */ = {isa = PBXFileReference; fileEncoding = 4; lastKnownFileType = sourcecode.swift; path = XTTagPanelController.swift; sourceTree = "<group>"; };
		C98925C51DB693CC00E5645C /* XTTagPanelController.xib */ = {isa = PBXFileReference; fileEncoding = 4; lastKnownFileType = file.xib; path = XTTagPanelController.xib; sourceTree = "<group>"; };
		C98925D41DB6D3D300E5645C /* XTNewTagController.swift */ = {isa = PBXFileReference; fileEncoding = 4; lastKnownFileType = sourcecode.swift; path = XTNewTagController.swift; sourceTree = "<group>"; };
		C98925F81DBFCE7000E5645C /* XTSidebarController.swift */ = {isa = PBXFileReference; fileEncoding = 4; lastKnownFileType = sourcecode.swift; path = XTSidebarController.swift; sourceTree = "<group>"; };
		C98D96011E706096007C3E16 /* tracking.png */ = {isa = PBXFileReference; lastKnownFileType = image.png; path = tracking.png; sourceTree = "<group>"; };
		C98D96021E706096007C3E16 /* tracking@2x.png */ = {isa = PBXFileReference; lastKnownFileType = image.png; path = "tracking@2x.png"; sourceTree = "<group>"; };
		C98D96031E706096007C3E16 /* trackingMissing.png */ = {isa = PBXFileReference; lastKnownFileType = image.png; path = trackingMissing.png; sourceTree = "<group>"; };
		C98D96041E706096007C3E16 /* trackingMissing@2x.png */ = {isa = PBXFileReference; lastKnownFileType = image.png; path = "trackingMissing@2x.png"; sourceTree = "<group>"; };
		C9999AC61E08712000DF3E11 /* HistoryTableView.swift */ = {isa = PBXFileReference; fileEncoding = 4; lastKnownFileType = sourcecode.swift; path = HistoryTableView.swift; sourceTree = "<group>"; };
		C99A6AEB1E48FA140030DC01 /* FileListDataSourceBase.swift */ = {isa = PBXFileReference; fileEncoding = 4; lastKnownFileType = sourcecode.swift; path = FileListDataSourceBase.swift; sourceTree = "<group>"; };
		C99A6AFE1E4A73240030DC01 /* BlameViewController.swift */ = {isa = PBXFileReference; fileEncoding = 4; lastKnownFileType = sourcecode.swift; path = BlameViewController.swift; sourceTree = "<group>"; };
		C9A58EEC1EE5DD4800E37A31 /* TaskQueue.swift */ = {isa = PBXFileReference; fileEncoding = 4; lastKnownFileType = sourcecode.swift; path = TaskQueue.swift; sourceTree = "<group>"; };
		C9AA802F1E2929810004D670 /* XTFileChangesDataSource.swift */ = {isa = PBXFileReference; fileEncoding = 4; lastKnownFileType = sourcecode.swift; path = XTFileChangesDataSource.swift; sourceTree = "<group>"; };
		C9AA80351E2E7F370004D670 /* XTHistoryViewController.swift */ = {isa = PBXFileReference; fileEncoding = 4; lastKnownFileType = sourcecode.swift; path = XTHistoryViewController.swift; sourceTree = "<group>"; };
		C9AAEF801E413DA100A248CF /* CommitHeaderViewController.swift */ = {isa = PBXFileReference; fileEncoding = 4; lastKnownFileType = sourcecode.swift; path = CommitHeaderViewController.swift; sourceTree = "<group>"; };
		C9AAEF8F1E41527F00A248CF /* CommitHeaderTest.swift */ = {isa = PBXFileReference; fileEncoding = 4; lastKnownFileType = sourcecode.swift; path = CommitHeaderTest.swift; sourceTree = "<group>"; };
		C9ABDB1F1E0ADE1A00CBD8D8 /* PreviewsPrefsController.swift */ = {isa = PBXFileReference; fileEncoding = 4; lastKnownFileType = sourcecode.swift; path = PreviewsPrefsController.swift; sourceTree = "<group>"; };
		C9ABDB2E1E0AE72600CBD8D8 /* PrefsTabViewController.swift */ = {isa = PBXFileReference; fileEncoding = 4; lastKnownFileType = sourcecode.swift; path = PrefsTabViewController.swift; sourceTree = "<group>"; };
		C9B023511F61A06900896EA9 /* LibGitExtensions.m */ = {isa = PBXFileReference; fileEncoding = 4; lastKnownFileType = sourcecode.c.objc; path = LibGitExtensions.m; sourceTree = "<group>"; };
		C9B023521F61A06900896EA9 /* LibGitExtensions.h */ = {isa = PBXFileReference; fileEncoding = 4; lastKnownFileType = sourcecode.c.h; path = LibGitExtensions.h; sourceTree = "<group>"; };
		C9B6DFB51FDB4A6500B5E3AA /* GitConfig.swift */ = {isa = PBXFileReference; lastKnownFileType = sourcecode.swift; path = GitConfig.swift; sourceTree = "<group>"; };
		C9BAE6091D2FFA8B00A87F13 /* XTConfig.swift */ = {isa = PBXFileReference; fileEncoding = 4; lastKnownFileType = sourcecode.swift; path = XTConfig.swift; sourceTree = "<group>"; };
		C9BAE6131D3039C500A87F13 /* XTOperationController.swift */ = {isa = PBXFileReference; fileEncoding = 4; lastKnownFileType = sourcecode.swift; path = XTOperationController.swift; sourceTree = "<group>"; };
		C9BAE61D1D303A8100A87F13 /* XTRemoteOptionsController.swift */ = {isa = PBXFileReference; fileEncoding = 4; lastKnownFileType = sourcecode.swift; path = XTRemoteOptionsController.swift; sourceTree = "<group>"; };
		C9BC1B9A1DDF51B900C71562 /* FileEventStream.swift */ = {isa = PBXFileReference; fileEncoding = 4; lastKnownFileType = sourcecode.swift; path = FileEventStream.swift; sourceTree = "<group>"; };
		C9BDF4C01D99A70F0034841F /* XTRenameBranchController.swift */ = {isa = PBXFileReference; fileEncoding = 4; lastKnownFileType = sourcecode.swift; path = XTRenameBranchController.swift; sourceTree = "<group>"; };
		C9BDF4CE1D99A7660034841F /* XTRenameBranchPanelController.swift */ = {isa = PBXFileReference; fileEncoding = 4; lastKnownFileType = sourcecode.swift; path = XTRenameBranchPanelController.swift; sourceTree = "<group>"; };
		C9BDF4CF1D99A7660034841F /* XTRenameBranchPanelController.xib */ = {isa = PBXFileReference; fileEncoding = 4; lastKnownFileType = file.xib; path = XTRenameBranchPanelController.xib; sourceTree = "<group>"; };
		C9BF41171EA11AAC00028C84 /* XTWindowController+Actions.swift */ = {isa = PBXFileReference; fileEncoding = 4; lastKnownFileType = sourcecode.swift; path = "XTWindowController+Actions.swift"; sourceTree = "<group>"; };
		C9C1B7CE1EEAFD790011F343 /* XTRepository+Files.swift */ = {isa = PBXFileReference; fileEncoding = 4; lastKnownFileType = sourcecode.swift; path = "XTRepository+Files.swift"; sourceTree = "<group>"; };
		C9C7730A1D26EE1C00329493 /* XTPrefsWindowController.swift */ = {isa = PBXFileReference; fileEncoding = 4; lastKnownFileType = sourcecode.swift; path = XTPrefsWindowController.swift; sourceTree = "<group>"; };
		C9D74CB71D92E62200C5626E /* viewCommitTemplate.png */ = {isa = PBXFileReference; lastKnownFileType = image.png; path = viewCommitTemplate.png; sourceTree = "<group>"; };
		C9D74CB81D92E62200C5626E /* viewCommitTemplate@2x.png */ = {isa = PBXFileReference; lastKnownFileType = image.png; path = "viewCommitTemplate@2x.png"; sourceTree = "<group>"; };
		C9D74CB91D92E62200C5626E /* viewHistoryTemplate.png */ = {isa = PBXFileReference; lastKnownFileType = image.png; path = viewHistoryTemplate.png; sourceTree = "<group>"; };
		C9D74CBA1D92E62200C5626E /* viewHistoryTemplate@2x.png */ = {isa = PBXFileReference; lastKnownFileType = image.png; path = "viewHistoryTemplate@2x.png"; sourceTree = "<group>"; };
		C9D74CBB1D92E62200C5626E /* viewSidebarTemplate.png */ = {isa = PBXFileReference; lastKnownFileType = image.png; path = viewSidebarTemplate.png; sourceTree = "<group>"; };
		C9D74CBC1D92E62200C5626E /* viewSidebarTemplate@2x.png */ = {isa = PBXFileReference; lastKnownFileType = image.png; path = "viewSidebarTemplate@2x.png"; sourceTree = "<group>"; };
		C9D896951FAB6CD300E431FE /* XTTest.swift */ = {isa = PBXFileReference; lastKnownFileType = sourcecode.swift; path = XTTest.swift; sourceTree = "<group>"; };
		C9DA20CA1F6C8B7800C472CD /* GitIndex.swift */ = {isa = PBXFileReference; fileEncoding = 4; lastKnownFileType = sourcecode.swift; path = GitIndex.swift; sourceTree = "<group>"; };
		C9DAB5AE1D47C23900586854 /* TeamCityTest.swift */ = {isa = PBXFileReference; fileEncoding = 4; lastKnownFileType = sourcecode.swift; path = TeamCityTest.swift; sourceTree = "<group>"; };
		C9DAB5CC1D4A4EA700586854 /* Git-Icon-1788C.png */ = {isa = PBXFileReference; lastKnownFileType = image.png; path = "Git-Icon-1788C.png"; sourceTree = "<group>"; };
		C9DAB5CE1D4A4F0300586854 /* XTGitPrefsController.swift */ = {isa = PBXFileReference; fileEncoding = 4; lastKnownFileType = sourcecode.swift; path = XTGitPrefsController.swift; sourceTree = "<group>"; };
		C9DAB5D21D4A8D2000586854 /* Preferences.storyboard */ = {isa = PBXFileReference; fileEncoding = 4; lastKnownFileType = file.storyboard; path = Preferences.storyboard; sourceTree = "<group>"; };
		C9DB64441EA534A0003015D6 /* XTRepository+Iterators.swift */ = {isa = PBXFileReference; fileEncoding = 4; lastKnownFileType = sourcecode.swift; path = "XTRepository+Iterators.swift"; sourceTree = "<group>"; };
		C9DEA49B1E4A900300DF4069 /* OID.swift */ = {isa = PBXFileReference; fileEncoding = 4; lastKnownFileType = sourcecode.swift; path = OID.swift; sourceTree = "<group>"; };
		C9DEA4AA1E4B7A4200DF4069 /* Blame.swift */ = {isa = PBXFileReference; fileEncoding = 4; lastKnownFileType = sourcecode.swift; path = Blame.swift; sourceTree = "<group>"; };
		C9DEA4AC1E4B82B200DF4069 /* Signature.swift */ = {isa = PBXFileReference; fileEncoding = 4; lastKnownFileType = sourcecode.swift; path = Signature.swift; sourceTree = "<group>"; };
		C9DEA4BA1E4FEC1600DF4069 /* FileListDataSourceTest.swift */ = {isa = PBXFileReference; fileEncoding = 4; lastKnownFileType = sourcecode.swift; path = FileListDataSourceTest.swift; sourceTree = "<group>"; };
		C9DEA4EF1E53678A00DF4069 /* XTFileChangesDataSourceTest.swift */ = {isa = PBXFileReference; fileEncoding = 4; lastKnownFileType = sourcecode.swift; path = XTFileChangesDataSourceTest.swift; sourceTree = "<group>"; };
		C9DEA4FE1E54AEC400DF4069 /* BlameTest.swift */ = {isa = PBXFileReference; fileEncoding = 4; lastKnownFileType = sourcecode.swift; path = BlameTest.swift; sourceTree = "<group>"; };
		C9E640111D1095C700192454 /* XTFileChangesModelTest.swift */ = {isa = PBXFileReference; fileEncoding = 4; lastKnownFileType = sourcecode.swift; path = XTFileChangesModelTest.swift; sourceTree = "<group>"; };
		C9E8815C1E95988700BFA7E5 /* XTRepository+MergePushPull.swift */ = {isa = PBXFileReference; fileEncoding = 4; lastKnownFileType = sourcecode.swift; path = "XTRepository+MergePushPull.swift"; sourceTree = "<group>"; };
		C9E8816B1E983B6F00BFA7E5 /* XTRepositoryMergeTest.swift */ = {isa = PBXFileReference; fileEncoding = 4; lastKnownFileType = sourcecode.swift; path = XTRepositoryMergeTest.swift; sourceTree = "<group>"; };
		C9E9A37C1D0B5706007BFABF /* XTWindowController.swift */ = {isa = PBXFileReference; fileEncoding = 4; lastKnownFileType = sourcecode.swift; lineEnding = 0; path = XTWindowController.swift; sourceTree = "<group>"; xcLanguageSpecificationIdentifier = xcode.lang.swift; };
		C9EB87231D01D93400C47D13 /* XTStash.swift */ = {isa = PBXFileReference; fileEncoding = 4; lastKnownFileType = sourcecode.swift; path = XTStash.swift; sourceTree = "<group>"; };
		C9EB87301D05D35800C47D13 /* XitTests-Bridging-Header.h */ = {isa = PBXFileReference; lastKnownFileType = sourcecode.c.h; path = "XitTests-Bridging-Header.h"; sourceTree = "<group>"; };
		C9EB87311D05D35800C47D13 /* XTStashTest.swift */ = {isa = PBXFileReference; fileEncoding = 4; lastKnownFileType = sourcecode.swift; path = XTStashTest.swift; sourceTree = "<group>"; };
		C9F461DD1EF34826007BEBC9 /* BuildStatusCellView.swift */ = {isa = PBXFileReference; fileEncoding = 4; lastKnownFileType = sourcecode.swift; path = BuildStatusCellView.swift; sourceTree = "<group>"; };
		C9F78B131D0896AF008490EA /* XTSidebarItem.swift */ = {isa = PBXFileReference; fileEncoding = 4; lastKnownFileType = sourcecode.swift; path = XTSidebarItem.swift; sourceTree = "<group>"; };
		C9FCC1D01D50EB1A00AC398E /* XTCommitHistoryTest.swift */ = {isa = PBXFileReference; fileEncoding = 4; lastKnownFileType = sourcecode.swift; path = XTCommitHistoryTest.swift; sourceTree = "<group>"; };
		C9FE00101F225799006DAD06 /* MainThread.swift */ = {isa = PBXFileReference; fileEncoding = 4; lastKnownFileType = sourcecode.swift; path = MainThread.swift; sourceTree = "<group>"; };
		C9FEFFDE1F1D580D006DAD06 /* GitBlob.swift */ = {isa = PBXFileReference; fileEncoding = 4; lastKnownFileType = sourcecode.swift; path = GitBlob.swift; sourceTree = "<group>"; };
		C9FFCC831FABB28F00FA2F21 /* XTSideBarDataSource+OutlineView.swift */ = {isa = PBXFileReference; lastKnownFileType = sourcecode.swift; path = "XTSideBarDataSource+OutlineView.swift"; sourceTree = "<group>"; };
		C9FFCC851FABC24B00FA2F21 /* ExpansionTextField.swift */ = {isa = PBXFileReference; lastKnownFileType = sourcecode.swift; path = ExpansionTextField.swift; sourceTree = "<group>"; };
		C9FFCC871FB3B1D000FA2F21 /* TreeLoader.swift */ = {isa = PBXFileReference; lastKnownFileType = sourcecode.swift; path = TreeLoader.swift; sourceTree = "<group>"; };
		DD00725513E76DFB003B4120 /* Xit.icns */ = {isa = PBXFileReference; lastKnownFileType = image.icns; path = Xit.icns; sourceTree = "<group>"; };
		DD07B08316B2005B0012AC19 /* XTConstants.h */ = {isa = PBXFileReference; indentWidth = 2; lastKnownFileType = sourcecode.c.h; lineEnding = 0; path = XTConstants.h; sourceTree = "<group>"; tabWidth = 2; xcLanguageSpecificationIdentifier = xcode.lang.objcpp; };
		DD07B08716B313A60012AC19 /* XTRefFormatter.h */ = {isa = PBXFileReference; fileEncoding = 4; lastKnownFileType = sourcecode.c.h; path = XTRefFormatter.h; sourceTree = "<group>"; tabWidth = 2; };
		DD07B08816B313A60012AC19 /* XTRefFormatter.m */ = {isa = PBXFileReference; fileEncoding = 4; lastKnownFileType = sourcecode.c.objc; path = XTRefFormatter.m; sourceTree = "<group>"; tabWidth = 2; };
		DD858B2B1801325500264F7D /* CoreServices.framework */ = {isa = PBXFileReference; lastKnownFileType = wrapper.framework; name = CoreServices.framework; path = System/Library/Frameworks/CoreServices.framework; sourceTree = SDKROOT; };
		DD96C930175B76990003A30C /* splitter.png */ = {isa = PBXFileReference; lastKnownFileType = image.png; path = splitter.png; sourceTree = "<group>"; };
		DD96C98F176976FC0003A30C /* ObjectiveGitFramework.xcodeproj */ = {isa = PBXFileReference; lastKnownFileType = "wrapper.pb-project"; name = ObjectiveGitFramework.xcodeproj; path = "objective-git/ObjectiveGitFramework.xcodeproj"; sourceTree = "<group>"; };
		DD98CFF2181ADFC5008B79C9 /* CFRunLoop+Extensions.c */ = {isa = PBXFileReference; fileEncoding = 4; lastKnownFileType = sourcecode.c.c; name = "CFRunLoop+Extensions.c"; path = "XitTests/CFRunLoop+Extensions.c"; sourceTree = SOURCE_ROOT; };
		DD98CFFF181AE297008B79C9 /* CFRunLoop+Extensions.h */ = {isa = PBXFileReference; lastKnownFileType = sourcecode.c.h; name = "CFRunLoop+Extensions.h"; path = "XitTests/CFRunLoop+Extensions.h"; sourceTree = SOURCE_ROOT; };
		DD997DD9173B409500C7DF82 /* en */ = {isa = PBXFileReference; lastKnownFileType = file.xib; name = en; path = "en.lproj/HistoryView Menus.xib"; sourceTree = "<group>"; };
		DD997DF71746F40D00C7DF82 /* FileViewController.xib */ = {isa = PBXFileReference; fileEncoding = 4; lastKnownFileType = file.xib; path = FileViewController.xib; sourceTree = "<group>"; };
		DD9C1B8D160239DD0001FE9B /* XTRefToken.h */ = {isa = PBXFileReference; fileEncoding = 4; indentWidth = 2; lastKnownFileType = sourcecode.c.h; path = XTRefToken.h; sourceTree = "<group>"; };
		DD9C1B8E160239DD0001FE9B /* XTRefToken.m */ = {isa = PBXFileReference; fileEncoding = 4; indentWidth = 2; lastKnownFileType = sourcecode.c.objc; path = XTRefToken.m; sourceTree = "<group>"; };
		DDA8A63017F5B6CE00AD9808 /* added.png */ = {isa = PBXFileReference; lastKnownFileType = image.png; path = added.png; sourceTree = "<group>"; };
		DDA8A63117F5B6CE00AD9808 /* added@2x.png */ = {isa = PBXFileReference; lastKnownFileType = image.png; path = "added@2x.png"; sourceTree = "<group>"; };
		DDA8A63217F5B6CE00AD9808 /* copied.png */ = {isa = PBXFileReference; lastKnownFileType = image.png; path = copied.png; sourceTree = "<group>"; };
		DDA8A63317F5B6CE00AD9808 /* copied@2x.png */ = {isa = PBXFileReference; lastKnownFileType = image.png; path = "copied@2x.png"; sourceTree = "<group>"; };
		DDA8A63417F5B6CE00AD9808 /* deleted.png */ = {isa = PBXFileReference; lastKnownFileType = image.png; path = deleted.png; sourceTree = "<group>"; };
		DDA8A63517F5B6CE00AD9808 /* deleted@2x.png */ = {isa = PBXFileReference; lastKnownFileType = image.png; path = "deleted@2x.png"; sourceTree = "<group>"; };
		DDA8A63617F5B6CE00AD9808 /* modified.png */ = {isa = PBXFileReference; lastKnownFileType = image.png; path = modified.png; sourceTree = "<group>"; };
		DDA8A63717F5B6CE00AD9808 /* modified@2x.png */ = {isa = PBXFileReference; lastKnownFileType = image.png; path = "modified@2x.png"; sourceTree = "<group>"; };
		DDA8A63817F5B6CE00AD9808 /* renamed.png */ = {isa = PBXFileReference; lastKnownFileType = image.png; path = renamed.png; sourceTree = "<group>"; };
		DDA8A63917F5B6CE00AD9808 /* renamed@2x.png */ = {isa = PBXFileReference; lastKnownFileType = image.png; path = "renamed@2x.png"; sourceTree = "<group>"; };
		DDA8A65D17F9ECED00AD9808 /* mixed.png */ = {isa = PBXFileReference; lastKnownFileType = image.png; path = mixed.png; sourceTree = "<group>"; };
		DDA8A65E17F9ECED00AD9808 /* mixed@2x.png */ = {isa = PBXFileReference; lastKnownFileType = image.png; path = "mixed@2x.png"; sourceTree = "<group>"; };
		DDD4708416F96F7E00CA76FF /* QuickLook.framework */ = {isa = PBXFileReference; lastKnownFileType = wrapper.framework; name = QuickLook.framework; path = System/Library/Frameworks/QuickLook.framework; sourceTree = SDKROOT; };
		DDD4708616F9701600CA76FF /* Quartz.framework */ = {isa = PBXFileReference; lastKnownFileType = wrapper.framework; name = Quartz.framework; path = System/Library/Frameworks/Quartz.framework; sourceTree = SDKROOT; };
		DDDDAF1318162212009F8BA1 /* XTQueueUtils.c */ = {isa = PBXFileReference; fileEncoding = 4; lastKnownFileType = sourcecode.c.c; path = XTQueueUtils.c; sourceTree = "<group>"; };
		DDDDAF2018162258009F8BA1 /* XTQueueUtils.h */ = {isa = PBXFileReference; lastKnownFileType = sourcecode.c.h; path = XTQueueUtils.h; sourceTree = "<group>"; };
/* End PBXFileReference section */

/* Begin PBXFrameworksBuildPhase section */
		C3FA46F913D0F8E200AC4F9B /* Frameworks */ = {
			isa = PBXFrameworksBuildPhase;
			buildActionMask = 2147483647;
			files = (
				DD96C9A6176977470003A30C /* ObjectiveGit.framework in Frameworks */,
				C91F34741D3064CC005F9BDF /* Siesta.framework in Frameworks */,
				31A893A013E9DA5B008BE0C2 /* WebKit.framework in Frameworks */,
				C3FA470113D0F8E200AC4F9B /* Cocoa.framework in Frameworks */,
				DDD4708516F96F7E00CA76FF /* QuickLook.framework in Frameworks */,
				DDD4708716F9701600CA76FF /* Quartz.framework in Frameworks */,
				DD858B2C1801325500264F7D /* CoreServices.framework in Frameworks */,
			);
			runOnlyForDeploymentPostprocessing = 0;
		};
		C3FA471C13D0F8E300AC4F9B /* Frameworks */ = {
			isa = PBXFrameworksBuildPhase;
			buildActionMask = 2147483647;
			files = (
				DD592093156EEE64005FBB0F /* Cocoa.framework in Frameworks */,
				89E927DD17E972D60093DA6C /* WebKit.framework in Frameworks */,
			);
			runOnlyForDeploymentPostprocessing = 0;
		};
/* End PBXFrameworksBuildPhase section */

/* Begin PBXGroup section */
		31C7C12A13EC730500A65FE9 /* Utils */ = {
			isa = PBXGroup;
			children = (
				C97144341F97E01000A2E67C /* LibGitExtensions.h */,
				C97144351F97E01000A2E67C /* LibGitExtensions.m */,
				C971442F1F97DFC000A2E67C /* Cache.swift */,
				C947367D1DF08C03000E3A05 /* ContextMenuOutlineView.swift */,
				C9BC1B9A1DDF51B900C71562 /* FileEventStream.swift */,
				C951EB061DDB9BD600B99FBE /* LabelButton.swift */,
				C9FE00101F225799006DAD06 /* MainThread.swift */,
				C929D0451D415F6F00D7DC52 /* MiscExtensions.swift */,
				C971442E1F97DFC000A2E67C /* Mutex.swift */,
				89D47941170894A200C04D89 /* NSAttributedString+XTExtensions.h */,
				89D47942170894A200C04D89 /* NSAttributedString+XTExtensions.m */,
				C94ECBD41E6E025B00E8B453 /* ObserverCollection.swift */,
				C9A58EEC1EE5DD4800E37A31 /* TaskQueue.swift */,
				C95ECD041EB11E310000DB78 /* WebViewController.swift */,
				C957B8651D2D8D500040F858 /* XTKeychain.swift */,
				DDDDAF1318162212009F8BA1 /* XTQueueUtils.c */,
				DDDDAF2018162258009F8BA1 /* XTQueueUtils.h */,
				DD9C1B8D160239DD0001FE9B /* XTRefToken.h */,
				DD9C1B8E160239DD0001FE9B /* XTRefToken.m */,
				C957B84A1D2D53040040F858 /* XTSheetController.swift */,
				894C8DE51CCD06FE001A4B80 /* Xit-Bridging-Header.h */,
				89369A721EDF47FC001B69C6 /* NSTask+Throwing.h */,
				89369A731EDF47FC001B69C6 /* NSTask+Throwing.m */,
				C93FFCBC1F13D3B200FDDD78 /* ValidatedSegment.swift */,
				C9B023511F61A06900896EA9 /* LibGitExtensions.m */,
				C9B023521F61A06900896EA9 /* LibGitExtensions.h */,
				C95BD3EE1F8ECEC9000A2E2D /* Mutex.swift */,
				C967C4AE1F96BA55002166F7 /* Cache.swift */,
				C967AAB41FAA45B3008A4DF0 /* Debug.swift */,
				C9FFCC851FABC24B00FA2F21 /* ExpansionTextField.swift */,
			);
			name = Utils;
			sourceTree = "<group>";
		};
		31C7C12F13ECC6C700A65FE9 /* HistoryView */ = {
			isa = PBXGroup;
			children = (
				C9AA80351E2E7F370004D670 /* XTHistoryViewController.swift */,
				31C7C13213ECC74C00A65FE9 /* XTHistoryViewController.xib */,
				C92E30EE1D4FF358001985F7 /* XTCommitHistory.swift */,
				C91E9A001D527A1300E128AC /* XTHistoryTableController.swift */,
				C96F65451D53A6CE001B2557 /* XTHistoryCellView.swift */,
				C9999AC61E08712000DF3E11 /* HistoryTableView.swift */,
				C935BD7D1E8BFA4F00BE51F0 /* DateCellView.swift */,
			);
			name = HistoryView;
			sourceTree = "<group>";
		};
		895869B31D08711E003A9AF0 /* Status */ = {
			isa = PBXGroup;
			children = (
				89D8BDE71CED1FE700D640AA /* add.png */,
				89D8BDE81CED1FE700D640AA /* add@2x.png */,
				DDA8A63017F5B6CE00AD9808 /* added.png */,
				DDA8A63117F5B6CE00AD9808 /* added@2x.png */,
				89D8BDF21CED200B00D640AA /* conflict.png */,
				89D8BDF31CED200B00D640AA /* conflict@2x.png */,
				DDA8A63217F5B6CE00AD9808 /* copied.png */,
				DDA8A63317F5B6CE00AD9808 /* copied@2x.png */,
				89D8BDF41CED200B00D640AA /* delete.png */,
				89D8BDF51CED200B00D640AA /* delete@2x.png */,
				DDA8A63417F5B6CE00AD9808 /* deleted.png */,
				DDA8A63517F5B6CE00AD9808 /* deleted@2x.png */,
				DDA8A65D17F9ECED00AD9808 /* mixed.png */,
				DDA8A65E17F9ECED00AD9808 /* mixed@2x.png */,
				DDA8A63617F5B6CE00AD9808 /* modified.png */,
				DDA8A63717F5B6CE00AD9808 /* modified@2x.png */,
				89D8BDF61CED200B00D640AA /* modify.png */,
				89D8BDF71CED200B00D640AA /* modify@2x.png */,
				DDA8A63817F5B6CE00AD9808 /* renamed.png */,
				DDA8A63917F5B6CE00AD9808 /* renamed@2x.png */,
				89D8BDFE1CED203900D640AA /* stage.png */,
				89D8BDFF1CED203900D640AA /* stage@2x.png */,
				89D8BE231CF35C7000D640AA /* unstage.png */,
				89D8BE241CF35C7000D640AA /* unstage@2x.png */,
			);
			name = Status;
			sourceTree = "<group>";
		};
		895869B41D08718A003A9AF0 /* Views */ = {
			isa = PBXGroup;
			children = (
				89D8BE501CF8E9C800D640AA /* blameTemplate.png */,
				89D8BE511CF8E9C800D640AA /* blameTemplate@2x.png */,
				89D8BE521CF8E9C800D640AA /* diffTemplate.png */,
				89D8BE531CF8E9C800D640AA /* diffTemplate@2x.png */,
				89D8BE541CF8E9C800D640AA /* historyTemplate.png */,
				89D8BE551CF8E9C800D640AA /* historyTemplate@2x.png */,
				89D8BE561CF8E9C800D640AA /* textTemplate.png */,
				89D8BE571CF8E9C900D640AA /* textTemplate@2x.png */,
			);
			name = Views;
			sourceTree = "<group>";
		};
		895869B51D0871A6003A9AF0 /* Sidebar */ = {
			isa = PBXGroup;
			children = (
				895869A41D0869D1003A9AF0 /* branchTemplate.png */,
				895869A51D0869D1003A9AF0 /* branchTemplate@2x.png */,
				895869A61D0869D1003A9AF0 /* cloudTemplate.png */,
				895869A71D0869D1003A9AF0 /* cloudTemplate@2x.png */,
				C92A7B241D1DD1CD00D2B944 /* folderTemplate.png */,
				C92A7B251D1DD1CD00D2B944 /* folderTemplate@2x.png */,
				C916101B1D1DE994005A3142 /* mergeTemplate.png */,
				C916101C1D1DE994005A3142 /* mergeTemplate@2x.png */,
				C916101D1D1DE994005A3142 /* pullRequestTemplate.png */,
				C916101E1D1DE994005A3142 /* pullRequestTemplate@2x.png */,
				894C8D911CA44A44001A4B80 /* stagingTemplate.png */,
				894C8D921CA44A44001A4B80 /* stagingTemplate@2x.png */,
				895869B61D088A46003A9AF0 /* stashTemplate.png */,
				895869B71D088A46003A9AF0 /* stashTemplate@2x.png */,
				895869B81D088A46003A9AF0 /* submoduleTemplate.png */,
				895869B91D088A46003A9AF0 /* submoduleTemplate@2x.png */,
				895869BA1D088A46003A9AF0 /* tagTemplate.png */,
				895869BB1D088A46003A9AF0 /* tagTemplate@2x.png */,
				C98D96011E706096007C3E16 /* tracking.png */,
				C98D96021E706096007C3E16 /* tracking@2x.png */,
				C98D96031E706096007C3E16 /* trackingMissing.png */,
				C98D96041E706096007C3E16 /* trackingMissing@2x.png */,
			);
			name = Sidebar;
			sourceTree = "<group>";
		};
		899D0106142168830091DC6F /* images */ = {
			isa = PBXGroup;
			children = (
				C9DAB5CC1D4A4EA700586854 /* Git-Icon-1788C.png */,
				895869B51D0871A6003A9AF0 /* Sidebar */,
				895869B31D08711E003A9AF0 /* Status */,
				C9D74CAA1D92E60800C5626E /* Title bar */,
				895869B41D08718A003A9AF0 /* Views */,
				C957B8571D2D6A3C0040F858 /* bitbucketTemplate.png */,
				C957B8581D2D6A3C0040F858 /* bitbucketTemplate@2x.png */,
				C957B8591D2D6A3C0040F858 /* githubTemplate.png */,
				C957B85A1D2D6A3C0040F858 /* githubTemplate@2x.png */,
				DD96C930175B76990003A30C /* splitter.png */,
				C957B85F1D2D6D900040F858 /* teamcityTemplate.png */,
				C957B8601D2D6D900040F858 /* teamcityTemplate@2x.png */,
			);
			path = images;
			sourceTree = "<group>";
		};
		C3FA46F113D0F8E200AC4F9B = {
			isa = PBXGroup;
			children = (
				DD96C98F176976FC0003A30C /* ObjectiveGitFramework.xcodeproj */,
				C91F34631D30647D005F9BDF /* Siesta.xcodeproj */,
				C3FA470613D0F8E200AC4F9B /* Xit */,
				C3FA472413D0F8E300AC4F9B /* XitTests */,
				C3FA46FF13D0F8E200AC4F9B /* Frameworks */,
				C3FA46FD13D0F8E200AC4F9B /* Products */,
				C98F05D520A63A9700A922A9 /* Recovered References */,
			);
			indentWidth = 2;
			sourceTree = "<group>";
			tabWidth = 2;
			usesTabs = 0;
		};
		C3FA46FD13D0F8E200AC4F9B /* Products */ = {
			isa = PBXGroup;
			children = (
				C3FA46FC13D0F8E200AC4F9B /* Xit.app */,
				C3FA472013D0F8E300AC4F9B /* XitTests.xctest */,
			);
			name = Products;
			sourceTree = "<group>";
		};
		C3FA46FF13D0F8E200AC4F9B /* Frameworks */ = {
			isa = PBXGroup;
			children = (
				DD858B2B1801325500264F7D /* CoreServices.framework */,
				31A8939F13E9DA5B008BE0C2 /* WebKit.framework */,
				C3FA470013D0F8E200AC4F9B /* Cocoa.framework */,
				31355B0713EA139700C33AAB /* CoreFoundation.framework */,
				DDD4708416F96F7E00CA76FF /* QuickLook.framework */,
				DDD4708616F9701600CA76FF /* Quartz.framework */,
				C3FA470213D0F8E200AC4F9B /* Other Frameworks */,
			);
			name = Frameworks;
			sourceTree = "<group>";
		};
		C3FA470213D0F8E200AC4F9B /* Other Frameworks */ = {
			isa = PBXGroup;
			children = (
				C3FA470313D0F8E200AC4F9B /* AppKit.framework */,
				C3FA470413D0F8E200AC4F9B /* CoreData.framework */,
				C3FA470513D0F8E200AC4F9B /* Foundation.framework */,
			);
			name = "Other Frameworks";
			sourceTree = "<group>";
		};
		C3FA470613D0F8E200AC4F9B /* Xit */ = {
			isa = PBXGroup;
			children = (
				C97328661D11DE6C00C56B9E /* Document */,
				C97328671D11DECD00C56B9E /* Repository */,
				C95BF66B1FCF5E600020C51D /* Changes */,
				C936AD0D1D4C156000C5ADC3 /* Operations */,
				C973285E1D11DD4A00C56B9E /* Sidebar */,
				31C7C12F13ECC6C700A65FE9 /* HistoryView */,
				DD39D1F21918306B00827532 /* FileView */,
				C9C773151D26F28900329493 /* Preferences */,
				C929D0541D42784000D7DC52 /* Services */,
				31C7C12A13EC730500A65FE9 /* Utils */,
				C90F92771E0199E400FE8589 /* AppDelegate.swift */,
				C93FFCA91F0FD65100FDDD78 /* Defaults.plist */,
				C929611E1F99019E00148563 /* Images.swift */,
				C95355FB1D9492EA00AEEF49 /* XTDocumentController.swift */,
				DD07B08316B2005B0012AC19 /* XTConstants.h */,
				C951EB081DDBB77E00B99FBE /* XTConstants.m */,
				C3FA471813D0F8E300AC4F9B /* MainMenu.xib */,
				89039F551703A9FC000949A8 /* html */,
				899D0106142168830091DC6F /* images */,
				C3FA470713D0F8E200AC4F9B /* Supporting Files */,
			);
			path = Xit;
			sourceTree = "<group>";
		};
		C3FA470713D0F8E200AC4F9B /* Supporting Files */ = {
			isa = PBXGroup;
			children = (
				C3FA470813D0F8E200AC4F9B /* Xit-Info.plist */,
				C3FA470913D0F8E200AC4F9B /* InfoPlist.strings */,
				C3FA470C13D0F8E200AC4F9B /* Xit-Prefix.pch */,
				C3FA470D13D0F8E200AC4F9B /* main.m */,
				C3FA470F13D0F8E200AC4F9B /* Credits.rtf */,
				DD00725513E76DFB003B4120 /* Xit.icns */,
			);
			name = "Supporting Files";
			sourceTree = "<group>";
		};
		C3FA472413D0F8E300AC4F9B /* XitTests */ = {
			isa = PBXGroup;
			children = (
				C3FA472513D0F8E300AC4F9B /* Supporting Files */,
				C92961211F99036900148563 /* CacheTest.swift */,
				DD98CFF2181ADFC5008B79C9 /* CFRunLoop+Extensions.c */,
				DD98CFFF181AE297008B79C9 /* CFRunLoop+Extensions.h */,
				C9AAEF8F1E41527F00A248CF /* CommitHeaderTest.swift */,
				C92961201F99036800148563 /* StringOID.swift */,
				C9EB87301D05D35800C47D13 /* XitTests-Bridging-Header.h */,
				89CD209017089D220051C3D4 /* XTCategoryTests.h */,
				89CD209117089D220051C3D4 /* XTCategoryTests.m */,
				C9FCC1D01D50EB1A00AC398E /* XTCommitHistoryTest.swift */,
				C98925B21DA70D3A00E5645C /* XTCommitLinesTest.swift */,
				C9DEA4EF1E53678A00DF4069 /* XTFileChangesDataSourceTest.swift */,
				C9E640111D1095C700192454 /* XTFileChangesModelTest.swift */,
				C9E8816B1E983B6F00BFA7E5 /* XTRepositoryMergeTest.swift */,
				C94736871DF1DDDE000E3A05 /* XTRepositoryTest.swift */,
				C96D24B21DFEFD9F00431317 /* XTSidebarControllerTest.swift */,
				C941037F1EBDFABC002C80DC /* XTSideBarDataSourceTests.swift */,
				C9EB87311D05D35800C47D13 /* XTStashTest.swift */,
				C923D6471D8CA56800C6B90B /* XTTagTest.swift */,
				C3FA472B13D0F8E300AC4F9B /* XTTest.h */,
				C3FA472D13D0F8E300AC4F9B /* XTTest.m */,
				C9DAB5AE1D47C23900586854 /* TeamCityTest.swift */,
				C95356091D958E8D00AEEF49 /* StringExtensionsTest.swift */,
				C94736751DEF28F8000E3A05 /* GitSwiftTests.swift */,
				C9DEA4BA1E4FEC1600DF4069 /* FileListDataSourceTest.swift */,
				C9DEA4FE1E54AEC400DF4069 /* BlameTest.swift */,
				89CB619B1E788C6000D69FE4 /* PatchTest.swift */,
				C9D896951FAB6CD300E431FE /* XTTest.swift */,
			);
			path = XitTests;
			sourceTree = "<group>";
		};
		C3FA472513D0F8E300AC4F9B /* Supporting Files */ = {
			isa = PBXGroup;
			children = (
				89CB61971E788A3900D69FE4 /* lorem.txt */,
				89CB61991E788B6800D69FE4 /* lorem2.txt */,
				C3FA472613D0F8E300AC4F9B /* XitTests-Info.plist */,
				C3FA472713D0F8E300AC4F9B /* InfoPlist.strings */,
				C3FA472A13D0F8E300AC4F9B /* XitTests-Prefix.pch */,
				89E927DE17E977340093DA6C /* expected header.html */,
			);
			name = "Supporting Files";
			sourceTree = "<group>";
		};
		C91F34641D30647D005F9BDF /* Products */ = {
			isa = PBXGroup;
			children = (
				C91F346B1D30647E005F9BDF /* Siesta.framework */,
				C91F346F1D30647E005F9BDF /* Siesta.framework */,
				C923D6561D8CA56900C6B90B /* SiestaUI.framework */,
				C923D6581D8CA56900C6B90B /* SiestaUI.framework */,
				C91F346D1D30647E005F9BDF /* SiestaTests.xctest */,
				C91F34711D30647E005F9BDF /* SiestaTests.xctest */,
				C958C5161DCBBE4F00EC49E1 /* SiestaPerformanceTests macOS.xctest */,
			);
			name = Products;
			sourceTree = "<group>";
		};
		C929D0541D42784000D7DC52 /* Services */ = {
			isa = PBXGroup;
			children = (
				C91F34771D30656B005F9BDF /* Services.swift */,
				C929D05F1D42785B00D7DC52 /* TeamCityAPI.swift */,
				C94154A21ED778980030E481 /* BuildStatusCache.swift */,
			);
			name = Services;
			sourceTree = "<group>";
		};
		C935BD6E1E8AB13400BE51F0 /* Previews */ = {
			isa = PBXGroup;
			children = (
				C90FCA2E1D9C776C006196DE /* XTFileDiffController.swift */,
				C94A30231E311F3B00B4496B /* XTPreviewController.swift */,
				C94A30251E3154D400B4496B /* XTTextPreviewController.swift */,
				C99A6AFE1E4A73240030DC01 /* BlameViewController.swift */,
				896A29F61E4C3620002C5EC8 /* PreviewItem.swift */,
				C95BF6531FCF5BC90020C51D /* FileContentProtocols.swift */,
			);
			name = Previews;
			sourceTree = "<group>";
		};
		C935BD7C1E8AB16F00BE51F0 /* File List */ = {
			isa = PBXGroup;
			children = (
				C9AA802F1E2929810004D670 /* XTFileChangesDataSource.swift */,
				89D8BE211CF0A4ED00D640AA /* XTRolloverButton.swift */,
				C99A6AEB1E48FA140030DC01 /* FileListDataSourceBase.swift */,
				C94736811DF097B2000E3A05 /* FileListView.swift */,
				C947367F1DF08FFB000E3A05 /* FileRowView.swift */,
				C932110B1E48E92C00232B61 /* FileTreeDataSource.swift */,
				899DB18D1CE0EA3A00760270 /* WorkspaceTreeBuilder.swift */,
			);
			name = "File List";
			sourceTree = "<group>";
		};
		C936AD0D1D4C156000C5ADC3 /* Operations */ = {
			isa = PBXGroup;
			children = (
				C94866B51D256C24000BDB0A /* XTFetchController.swift */,
				C90FD5941D217D5B00A30570 /* XTFetchPanelController.swift */,
				C90FD5951D217D5B00A30570 /* XTFetchPanelController.xib */,
				C9BAE6131D3039C500A87F13 /* XTOperationController.swift */,
				C936AD0B1D4C0FA900C5ADC3 /* XTPasswordOpController.swift */,
				C94866BE1D25861E000BDB0A /* XTPasswordPanelController.swift */,
				C94866BF1D25861E000BDB0A /* XTPasswordPanelController.xib */,
				89C927871D43B0460074F71A /* XTPullController.swift */,
				C936AD091D4C0CD400C5ADC3 /* XTPushController.swift */,
				C9BAE61D1D303A8100A87F13 /* XTRemoteOptionsController.swift */,
				C957B8701D2DB44E0040F858 /* XTRemoteSheetController.swift */,
				C957B8711D2DB44E0040F858 /* XTRemoteSheetController.xib */,
				C9BDF4C01D99A70F0034841F /* XTRenameBranchController.swift */,
				C9BDF4CE1D99A7660034841F /* XTRenameBranchPanelController.swift */,
				C9BDF4CF1D99A7660034841F /* XTRenameBranchPanelController.xib */,
				C98925D41DB6D3D300E5645C /* XTNewTagController.swift */,
				C98925C41DB693CC00E5645C /* XTTagPanelController.swift */,
				C98925C51DB693CC00E5645C /* XTTagPanelController.xib */,
			);
			name = Operations;
			sourceTree = "<group>";
		};
		C95BF66B1FCF5E600020C51D /* Changes */ = {
			isa = PBXGroup;
			children = (
				C95BF6651FCF5D7A0020C51D /* CommitChanges.swift */,
				C926804D1D074EC500E422FA /* FileChangesModel.swift */,
				C95BF6691FCF5E370020C51D /* StagingChanges.swift */,
				C95BF6671FCF5DBD0020C51D /* StashChanges.swift */,
			);
			name = Changes;
			sourceTree = "<group>";
		};
		C973285E1D11DD4A00C56B9E /* Sidebar */ = {
			isa = PBXGroup;
			children = (
				DD07B08716B313A60012AC19 /* XTRefFormatter.h */,
				DD07B08816B313A60012AC19 /* XTRefFormatter.m */,
				C98925F81DBFCE7000E5645C /* XTSidebarController.swift */,
				C929611B1F99016400148563 /* XTSidebarController+Actions.swift */,
				89C9276A1D368C020074F71A /* XTSideBarDataSource.swift */,
				C959CDE81F859D3D00C1E282 /* XTSideBarDataSource+TeamCity.swift */,
				C9FFCC831FABB28F00FA2F21 /* XTSideBarDataSource+OutlineView.swift */,
				C9F78B131D0896AF008490EA /* XTSidebarItem.swift */,
				C951EAE01DD11BDD00B99FBE /* XTSidebarTableCellView.swift */,
				C9F461DD1EF34826007BEBC9 /* BuildStatusCellView.swift */,
				C941549E1ED4ECF30030E481 /* BuildStatusViewController.swift */,
				C941549F1ED4ECF30030E481 /* BuildStatusViewController.xib */,
				DD997DD8173B409500C7DF82 /* HistoryView Menus.xib */,
				C951EB041DD636B900B99FBE /* SidebarCheckedRowView.swift */,
				C947367B1DF079DB000E3A05 /* SideBarOutlineView.swift */,
			);
			name = Sidebar;
			sourceTree = "<group>";
		};
		C97328661D11DE6C00C56B9E /* Document */ = {
			isa = PBXGroup;
			children = (
				C3FA471213D0F8E200AC4F9B /* XTDocument.h */,
				C3FA471313D0F8E200AC4F9B /* XTDocument.m */,
				C3FA471513D0F8E200AC4F9B /* XTDocument.xib */,
				C9E9A37C1D0B5706007BFABF /* XTWindowController.swift */,
				C9BF41171EA11AAC00028C84 /* XTWindowController+Actions.swift */,
				C97144321F97DFF500A2E67C /* XTWindowController+TouchBar.swift */,
				C923D66B1D906FAA00C6B90B /* TitleBarViewController.swift */,
				C95355E91D93470400AEEF49 /* TitleStatusView.swift */,
				C923D65D1D90506A00C6B90B /* TitleBar.xib */,
			);
			name = Document;
			sourceTree = "<group>";
		};
		C97328671D11DECD00C56B9E /* Repository */ = {
			isa = PBXGroup;
			children = (
				C92E30FA1D4FF4F0001985F7 /* XTCommit.swift */,
				C9BAE6091D2FFA8B00A87F13 /* XTConfig.swift */,
				C9328B111D77303200EFF7F7 /* XTFileMonitor.swift */,
				89C927931D43B23B0074F71A /* XTRepository.swift */,
				C94154B51EE5AC460030E481 /* XTRepository+Commands.swift */,
				C9C1B7CE1EEAFD790011F343 /* XTRepository+Files.swift */,
				C9DB64441EA534A0003015D6 /* XTRepository+Iterators.swift */,
				C9E8815C1E95988700BFA7E5 /* XTRepository+MergePushPull.swift */,
				C94D7E8C1EBA66180059AC21 /* XTRepository+Parsing.swift */,
				89D5FDB11EDE1DC50067E886 /* XTRepository+Refs.swift */,
				C9328B131D776BC700EFF7F7 /* XTRepositoryWatcher.swift */,
				C9EB87231D01D93400C47D13 /* XTStash.swift */,
				C9FEFFDE1F1D580D006DAD06 /* GitBlob.swift */,
				C971441F1F97DEE500A2E67C /* GitDiff.swift */,
				C97144201F97DEE500A2E67C /* GitDiffDelta.swift */,
				C97144211F97DEE500A2E67C /* GitDiffHunk.swift */,
				C971441E1F97DEE400A2E67C /* GitEnums.h */,
				C97144221F97DEE500A2E67C /* GitEnums.swift */,
				C922E0961F19808F003C5DB2 /* GitIndex.swift */,
				C971441D1F97DEE400A2E67C /* GitPatch.swift */,
				C971442A1F97DFA800A2E67C /* PatchMaker.swift */,
				C97144281F97DFA700A2E67C /* RepositoryProtocols.swift */,
				C97144291F97DFA800A2E67C /* Tree.swift */,
				C959A7261F6C8440004277CD /* GitBlob.swift */,
				C954ABFC1D34455000302160 /* GitBranch.swift */,
				C9B6DFB51FDB4A6500B5E3AA /* GitConfig.swift */,
				C95BD4041F8FF8C8000A2E2D /* GitDiff.swift */,
				C95BD4021F8FD611000A2E2D /* GitEnums.swift */,
				C94736771DEF5AAE000E3A05 /* GitExtensions.swift */,
				C9DA20CA1F6C8B7800C472CD /* GitIndex.swift */,
				C90B4EC21FEB2B2300277B13 /* GitReference.swift */,
				C929D03A1D400B3B00D7DC52 /* GitRemote.swift */,
				C90B4EB01FE86A9900277B13 /* GiRevWalk.swift */,
				C90B4EC41FEDB1D600277B13 /* GitStatusList.swift */,
				89C927741D36A2180074F71A /* GitSubmodule.swift */,
				89C927771D36A5890074F71A /* GitTag.swift */,
				C9DEA4AA1E4B7A4200DF4069 /* Blame.swift */,
				C9DEA49B1E4A900300DF4069 /* OID.swift */,
				C959A7221F6C6974004277CD /* RepositoryProtocols.swift */,
				C9DEA4AC1E4B82B200DF4069 /* Signature.swift */,
				C9FFCC871FB3B1D000FA2F21 /* TreeLoader.swift */,
				C93799D41DDF9B28005C08B8 /* WorkspaceWatcher.swift */,
			);
			name = Repository;
			sourceTree = "<group>";
		};
		C98F05D520A63A9700A922A9 /* Recovered References */ = {
			isa = PBXGroup;
			children = (
				C959CDEC1F859ED100C1E282 /* FileViewController+OutlineView.swift */,
				C929611A1F99016400148563 /* XTSideBarDataSource+TeamCity.swift */,
				C959CDEA1F859DB800C1E282 /* XTSidebarController+Actions.swift */,
			);
			name = "Recovered References";
			sourceTree = "<group>";
		};
		C9C773151D26F28900329493 /* Preferences */ = {
			isa = PBXGroup;
			children = (
				C9C7730A1D26EE1C00329493 /* XTPrefsWindowController.swift */,
				C948D5B61D2C6A4800F72A27 /* XTAccountsPrefsController.swift */,
				C957B8531D2D533C0040F858 /* XTAddAccountController.swift */,
				C957B87B1D2DBBC00040F858 /* XTAccountsManager.swift */,
				C9DAB5CE1D4A4F0300586854 /* XTGitPrefsController.swift */,
				C9ABDB2E1E0AE72600CBD8D8 /* PrefsTabViewController.swift */,
				C9ABDB1F1E0ADE1A00CBD8D8 /* PreviewsPrefsController.swift */,
				C9DAB5D21D4A8D2000586854 /* Preferences.storyboard */,
				C93FFCB81F0FDAC700FDDD78 /* Preferences.swift */,
			);
			name = Preferences;
			sourceTree = "<group>";
		};
		C9D74CAA1D92E60800C5626E /* Title bar */ = {
			isa = PBXGroup;
			children = (
				C91610191D1DE994005A3142 /* fetchTemplate.png */,
				C916101A1D1DE994005A3142 /* fetchTemplate@2x.png */,
				C916101F1D1DE994005A3142 /* pullTemplate.png */,
				C91610201D1DE994005A3142 /* pullTemplate@2x.png */,
				C91610211D1DE994005A3142 /* pushTemplate.png */,
				C91610221D1DE994005A3142 /* pushTemplate@2x.png */,
				C9D74CB71D92E62200C5626E /* viewCommitTemplate.png */,
				C9D74CB81D92E62200C5626E /* viewCommitTemplate@2x.png */,
				C9D74CB91D92E62200C5626E /* viewHistoryTemplate.png */,
				C9D74CBA1D92E62200C5626E /* viewHistoryTemplate@2x.png */,
				C9D74CBB1D92E62200C5626E /* viewSidebarTemplate.png */,
				C9D74CBC1D92E62200C5626E /* viewSidebarTemplate@2x.png */,
			);
			name = "Title bar";
			sourceTree = "<group>";
		};
		DD39D1F21918306B00827532 /* FileView */ = {
			isa = PBXGroup;
			children = (
				C94736791DEF5CA8000E3A05 /* FileViewController.swift */,
				C93FFCBA1F104AD700FDDD78 /* FileViewController+Actions.swift */,
				C97144371F97E01D00A2E67C /* FileViewController+OutlineView.swift */,
				DD997DF71746F40D00C7DF82 /* FileViewController.xib */,
				C935BD7C1E8AB16F00BE51F0 /* File List */,
				C935BD6E1E8AB13400BE51F0 /* Previews */,
				899DB1A01CE5022400760270 /* XTCommitEntryController.swift */,
				899DB1A11CE5022400760270 /* XTCommitEntryController.xib */,
				C9AAEF801E413DA100A248CF /* CommitHeaderViewController.swift */,
			);
			name = FileView;
			sourceTree = "<group>";
		};
		DD96C990176976FC0003A30C /* Products */ = {
			isa = PBXGroup;
			children = (
				DD96C99A176976FE0003A30C /* ObjectiveGit.framework */,
				DD96C99C176976FE0003A30C /* ObjectiveGit-MacTests.xctest */,
				DD96C99E176976FE0003A30C /* ObjectiveGit.framework */,
				89E6384D1C8651E400B7BB42 /* ObjectiveGit-iOSTests.xctest */,
			);
			name = Products;
			sourceTree = "<group>";
		};
/* End PBXGroup section */

/* Begin PBXNativeTarget section */
		C3FA46FB13D0F8E200AC4F9B /* Xit */ = {
			isa = PBXNativeTarget;
			buildConfigurationList = C3FA473113D0F8E300AC4F9B /* Build configuration list for PBXNativeTarget "Xit" */;
			buildPhases = (
				C3FA46F813D0F8E200AC4F9B /* Sources */,
				C3FA46F913D0F8E200AC4F9B /* Frameworks */,
				C3FA46FA13D0F8E200AC4F9B /* Resources */,
				317C19DE13EBD2500003E8E6 /* ShellScript */,
				C91F34751D3064E6005F9BDF /* CopyFiles */,
				C9E881461E9570D400BFA7E5 /* ShellScript */,
			);
			buildRules = (
			);
			dependencies = (
				DD96C9A51769772E0003A30C /* PBXTargetDependency */,
				C91F34731D3064B2005F9BDF /* PBXTargetDependency */,
			);
			name = Xit;
			productName = Xit;
			productReference = C3FA46FC13D0F8E200AC4F9B /* Xit.app */;
			productType = "com.apple.product-type.application";
		};
		C3FA471F13D0F8E300AC4F9B /* XitTests */ = {
			isa = PBXNativeTarget;
			buildConfigurationList = C3FA473413D0F8E300AC4F9B /* Build configuration list for PBXNativeTarget "XitTests" */;
			buildPhases = (
				C3FA471B13D0F8E300AC4F9B /* Sources */,
				C3FA471C13D0F8E300AC4F9B /* Frameworks */,
				C3FA471D13D0F8E300AC4F9B /* Resources */,
			);
			buildRules = (
			);
			dependencies = (
				C3FA472313D0F8E300AC4F9B /* PBXTargetDependency */,
			);
			name = XitTests;
			productName = XitTests;
			productReference = C3FA472013D0F8E300AC4F9B /* XitTests.xctest */;
			productType = "com.apple.product-type.bundle.unit-test";
		};
/* End PBXNativeTarget section */

/* Begin PBXProject section */
		C3FA46F313D0F8E200AC4F9B /* Project object */ = {
			isa = PBXProject;
			attributes = {
				CLASSPREFIX = XT;
				LastSwiftUpdateCheck = 0730;
<<<<<<< HEAD
				LastUpgradeCheck = 0800;
=======
				LastUpgradeCheck = 0930;
>>>>>>> a3a0e1b9
				ORGANIZATIONNAME = "";
				TargetAttributes = {
					C3FA46FB13D0F8E200AC4F9B = {
						LastSwiftMigration = 0800;
					};
					C3FA471F13D0F8E300AC4F9B = {
						LastSwiftMigration = 0800;
					};
				};
			};
			buildConfigurationList = C3FA46F613D0F8E200AC4F9B /* Build configuration list for PBXProject "Xit" */;
			compatibilityVersion = "Xcode 3.2";
			developmentRegion = English;
			hasScannedForEncodings = 0;
			knownRegions = (
				en,
			);
			mainGroup = C3FA46F113D0F8E200AC4F9B;
			productRefGroup = C3FA46FD13D0F8E200AC4F9B /* Products */;
			projectDirPath = "";
			projectReferences = (
				{
					ProductGroup = DD96C990176976FC0003A30C /* Products */;
					ProjectRef = DD96C98F176976FC0003A30C /* ObjectiveGitFramework.xcodeproj */;
				},
				{
					ProductGroup = C91F34641D30647D005F9BDF /* Products */;
					ProjectRef = C91F34631D30647D005F9BDF /* Siesta.xcodeproj */;
				},
			);
			projectRoot = "";
			targets = (
				C3FA46FB13D0F8E200AC4F9B /* Xit */,
				C3FA471F13D0F8E300AC4F9B /* XitTests */,
			);
		};
/* End PBXProject section */

/* Begin PBXReferenceProxy section */
		89E6384D1C8651E400B7BB42 /* ObjectiveGit-iOSTests.xctest */ = {
			isa = PBXReferenceProxy;
			fileType = wrapper.cfbundle;
			path = "ObjectiveGit-iOSTests.xctest";
			remoteRef = 89E6384C1C8651E400B7BB42 /* PBXContainerItemProxy */;
			sourceTree = BUILT_PRODUCTS_DIR;
		};
		C91F346B1D30647E005F9BDF /* Siesta.framework */ = {
			isa = PBXReferenceProxy;
			fileType = wrapper.framework;
			path = Siesta.framework;
			remoteRef = C91F346A1D30647E005F9BDF /* PBXContainerItemProxy */;
			sourceTree = BUILT_PRODUCTS_DIR;
		};
		C91F346D1D30647E005F9BDF /* SiestaTests.xctest */ = {
			isa = PBXReferenceProxy;
			fileType = wrapper.cfbundle;
			path = SiestaTests.xctest;
			remoteRef = C91F346C1D30647E005F9BDF /* PBXContainerItemProxy */;
			sourceTree = BUILT_PRODUCTS_DIR;
		};
		C91F346F1D30647E005F9BDF /* Siesta.framework */ = {
			isa = PBXReferenceProxy;
			fileType = wrapper.framework;
			path = Siesta.framework;
			remoteRef = C91F346E1D30647E005F9BDF /* PBXContainerItemProxy */;
			sourceTree = BUILT_PRODUCTS_DIR;
		};
		C91F34711D30647E005F9BDF /* SiestaTests.xctest */ = {
			isa = PBXReferenceProxy;
			fileType = wrapper.cfbundle;
			path = SiestaTests.xctest;
			remoteRef = C91F34701D30647E005F9BDF /* PBXContainerItemProxy */;
			sourceTree = BUILT_PRODUCTS_DIR;
		};
		C923D6561D8CA56900C6B90B /* SiestaUI.framework */ = {
			isa = PBXReferenceProxy;
			fileType = wrapper.framework;
			path = SiestaUI.framework;
			remoteRef = C923D6551D8CA56900C6B90B /* PBXContainerItemProxy */;
			sourceTree = BUILT_PRODUCTS_DIR;
		};
		C923D6581D8CA56900C6B90B /* SiestaUI.framework */ = {
			isa = PBXReferenceProxy;
			fileType = wrapper.framework;
			path = SiestaUI.framework;
			remoteRef = C923D6571D8CA56900C6B90B /* PBXContainerItemProxy */;
			sourceTree = BUILT_PRODUCTS_DIR;
		};
		C958C5161DCBBE4F00EC49E1 /* SiestaPerformanceTests macOS.xctest */ = {
			isa = PBXReferenceProxy;
			fileType = wrapper.cfbundle;
			path = "SiestaPerformanceTests macOS.xctest";
			remoteRef = C958C5151DCBBE4F00EC49E1 /* PBXContainerItemProxy */;
			sourceTree = BUILT_PRODUCTS_DIR;
		};
		DD96C99A176976FE0003A30C /* ObjectiveGit.framework */ = {
			isa = PBXReferenceProxy;
			fileType = wrapper.framework;
			path = ObjectiveGit.framework;
			remoteRef = DD96C999176976FE0003A30C /* PBXContainerItemProxy */;
			sourceTree = BUILT_PRODUCTS_DIR;
		};
		DD96C99C176976FE0003A30C /* ObjectiveGit-MacTests.xctest */ = {
			isa = PBXReferenceProxy;
			fileType = wrapper.cfbundle;
			path = "ObjectiveGit-MacTests.xctest";
			remoteRef = DD96C99B176976FE0003A30C /* PBXContainerItemProxy */;
			sourceTree = BUILT_PRODUCTS_DIR;
		};
		DD96C99E176976FE0003A30C /* ObjectiveGit.framework */ = {
			isa = PBXReferenceProxy;
			fileType = wrapper.framework;
			path = ObjectiveGit.framework;
			remoteRef = DD96C99D176976FE0003A30C /* PBXContainerItemProxy */;
			sourceTree = BUILT_PRODUCTS_DIR;
		};
/* End PBXReferenceProxy section */

/* Begin PBXResourcesBuildPhase section */
		C3FA46FA13D0F8E200AC4F9B /* Resources */ = {
			isa = PBXResourcesBuildPhase;
			buildActionMask = 2147483647;
			files = (
				C9BDF4D11D99A7660034841F /* XTRenameBranchPanelController.xib in Resources */,
				C91610291D1DE994005A3142 /* pullTemplate.png in Resources */,
				C91610231D1DE994005A3142 /* fetchTemplate.png in Resources */,
				C3FA470B13D0F8E200AC4F9B /* InfoPlist.strings in Resources */,
				895869C01D088A46003A9AF0 /* tagTemplate.png in Resources */,
				89D8BDFB1CED200B00D640AA /* delete@2x.png in Resources */,
				89D8BE261CF35C7000D640AA /* unstage@2x.png in Resources */,
				C98925C71DB693CC00E5645C /* XTTagPanelController.xib in Resources */,
				C957B85D1D2D6A3C0040F858 /* githubTemplate.png in Resources */,
				C3FA471113D0F8E200AC4F9B /* Credits.rtf in Resources */,
				C3FA471713D0F8E200AC4F9B /* XTDocument.xib in Resources */,
				89D8BE5B1CF8E9C900D640AA /* diffTemplate@2x.png in Resources */,
				89D8BDE91CED1FE700D640AA /* add.png in Resources */,
				C94154A11ED4ECF40030E481 /* BuildStatusViewController.xib in Resources */,
				C3FA471A13D0F8E300AC4F9B /* MainMenu.xib in Resources */,
				895869BE1D088A46003A9AF0 /* submoduleTemplate.png in Resources */,
				C916102C1D1DE994005A3142 /* pushTemplate@2x.png in Resources */,
				DD00725613E76DFB003B4120 /* Xit.icns in Resources */,
				31C7C13413ECC74C00A65FE9 /* XTHistoryViewController.xib in Resources */,
				894C8D931CA44A44001A4B80 /* stagingTemplate.png in Resources */,
				895869BD1D088A46003A9AF0 /* stashTemplate@2x.png in Resources */,
				C957B85E1D2D6A3C0040F858 /* githubTemplate@2x.png in Resources */,
				C98D96071E706096007C3E16 /* trackingMissing.png in Resources */,
				89D8BE5F1CF8E9C900D640AA /* textTemplate@2x.png in Resources */,
				899DB1A31CE5022400760270 /* XTCommitEntryController.xib in Resources */,
				C9DAB5CD1D4A4EA700586854 /* Git-Icon-1788C.png in Resources */,
				C957B8731D2DB44E0040F858 /* XTRemoteSheetController.xib in Resources */,
				89D8BE001CED203900D640AA /* stage.png in Resources */,
				C91610251D1DE994005A3142 /* mergeTemplate.png in Resources */,
				C91610241D1DE994005A3142 /* fetchTemplate@2x.png in Resources */,
				89D8BDFA1CED200B00D640AA /* delete.png in Resources */,
				89D8BDFC1CED200B00D640AA /* modify.png in Resources */,
				C92A7B271D1DD1CD00D2B944 /* folderTemplate@2x.png in Resources */,
				89039F561703A9FC000949A8 /* html in Resources */,
				C90FD5971D217D5B00A30570 /* XTFetchPanelController.xib in Resources */,
				89D8BDFD1CED200B00D640AA /* modify@2x.png in Resources */,
				C9D74CC21D92E62200C5626E /* viewSidebarTemplate@2x.png in Resources */,
				DD997DDA173B409500C7DF82 /* HistoryView Menus.xib in Resources */,
				C957B85C1D2D6A3C0040F858 /* bitbucketTemplate@2x.png in Resources */,
				C9D74CBE1D92E62200C5626E /* viewCommitTemplate@2x.png in Resources */,
				C923D65E1D90506A00C6B90B /* TitleBar.xib in Resources */,
				89D8BDF81CED200B00D640AA /* conflict.png in Resources */,
				DD997DF81746F40D00C7DF82 /* FileViewController.xib in Resources */,
				89D8BDF91CED200B00D640AA /* conflict@2x.png in Resources */,
				C957B85B1D2D6A3C0040F858 /* bitbucketTemplate.png in Resources */,
				C98D96061E706096007C3E16 /* tracking@2x.png in Resources */,
				C92A7B261D1DD1CD00D2B944 /* folderTemplate.png in Resources */,
				89D8BE011CED203900D640AA /* stage@2x.png in Resources */,
				C9D74CBD1D92E62200C5626E /* viewCommitTemplate.png in Resources */,
				89D8BE581CF8E9C900D640AA /* blameTemplate.png in Resources */,
				C957B8621D2D6D900040F858 /* teamcityTemplate@2x.png in Resources */,
				C91610271D1DE994005A3142 /* pullRequestTemplate.png in Resources */,
				89D8BDEA1CED1FE700D640AA /* add@2x.png in Resources */,
				DD96C931175B76990003A30C /* splitter.png in Resources */,
				89D8BE251CF35C7000D640AA /* unstage.png in Resources */,
				895869A91D0869D1003A9AF0 /* branchTemplate@2x.png in Resources */,
				895869C11D088A46003A9AF0 /* tagTemplate@2x.png in Resources */,
				C9D74CC11D92E62200C5626E /* viewSidebarTemplate.png in Resources */,
				894C8D941CA44A44001A4B80 /* stagingTemplate@2x.png in Resources */,
				C93FFCAA1F0FD65100FDDD78 /* Defaults.plist in Resources */,
				C9DAB5D31D4A8D2000586854 /* Preferences.storyboard in Resources */,
				895869BF1D088A46003A9AF0 /* submoduleTemplate@2x.png in Resources */,
				DDA8A63A17F5B6CE00AD9808 /* added.png in Resources */,
				DDA8A63B17F5B6CE00AD9808 /* added@2x.png in Resources */,
				C916102B1D1DE994005A3142 /* pushTemplate.png in Resources */,
				DDA8A63C17F5B6CE00AD9808 /* copied.png in Resources */,
				DDA8A63D17F5B6CE00AD9808 /* copied@2x.png in Resources */,
				895869AB1D0869D1003A9AF0 /* cloudTemplate@2x.png in Resources */,
				DDA8A63E17F5B6CE00AD9808 /* deleted.png in Resources */,
				895869BC1D088A46003A9AF0 /* stashTemplate.png in Resources */,
				C94866C11D25861E000BDB0A /* XTPasswordPanelController.xib in Resources */,
				DDA8A63F17F5B6CE00AD9808 /* deleted@2x.png in Resources */,
				895869A81D0869D1003A9AF0 /* branchTemplate.png in Resources */,
				C9D74CBF1D92E62200C5626E /* viewHistoryTemplate.png in Resources */,
				DDA8A64017F5B6CE00AD9808 /* modified.png in Resources */,
				89D8BE5A1CF8E9C900D640AA /* diffTemplate.png in Resources */,
				89D8BE5C1CF8E9C900D640AA /* historyTemplate.png in Resources */,
				C98D96081E706096007C3E16 /* trackingMissing@2x.png in Resources */,
				C91610281D1DE994005A3142 /* pullRequestTemplate@2x.png in Resources */,
				C98D96051E706096007C3E16 /* tracking.png in Resources */,
				89D8BE591CF8E9C900D640AA /* blameTemplate@2x.png in Resources */,
				DDA8A64117F5B6CE00AD9808 /* modified@2x.png in Resources */,
				C957B8611D2D6D900040F858 /* teamcityTemplate.png in Resources */,
				895869AA1D0869D1003A9AF0 /* cloudTemplate.png in Resources */,
				DDA8A64217F5B6CE00AD9808 /* renamed.png in Resources */,
				DDA8A64317F5B6CE00AD9808 /* renamed@2x.png in Resources */,
				89D8BE5E1CF8E9C900D640AA /* textTemplate.png in Resources */,
				89D8BE5D1CF8E9C900D640AA /* historyTemplate@2x.png in Resources */,
				C9D74CC01D92E62200C5626E /* viewHistoryTemplate@2x.png in Resources */,
				C91610261D1DE994005A3142 /* mergeTemplate@2x.png in Resources */,
				C916102A1D1DE994005A3142 /* pullTemplate@2x.png in Resources */,
				DDA8A65F17F9ECED00AD9808 /* mixed.png in Resources */,
				DDA8A66017F9ECED00AD9808 /* mixed@2x.png in Resources */,
			);
			runOnlyForDeploymentPostprocessing = 0;
		};
		C3FA471D13D0F8E300AC4F9B /* Resources */ = {
			isa = PBXResourcesBuildPhase;
			buildActionMask = 2147483647;
			files = (
				C3FA472913D0F8E300AC4F9B /* InfoPlist.strings in Resources */,
				89CB619A1E788B6800D69FE4 /* lorem2.txt in Resources */,
				89CB61981E788A3900D69FE4 /* lorem.txt in Resources */,
				89E927DF17E977340093DA6C /* expected header.html in Resources */,
			);
			runOnlyForDeploymentPostprocessing = 0;
		};
/* End PBXResourcesBuildPhase section */

/* Begin PBXShellScriptBuildPhase section */
		317C19DE13EBD2500003E8E6 /* ShellScript */ = {
			isa = PBXShellScriptBuildPhase;
			buildActionMask = 2147483647;
			files = (
			);
			inputPaths = (
			);
			outputPaths = (
			);
			runOnlyForDeploymentPostprocessing = 0;
			shellPath = /bin/sh;
			shellScript = "KEYWORDS=\"TODO|FIXME|\\?\\?\\?:|\\!\\!\\!:\"\nfind ${SRCROOT}/Xit ${SRCROOT}/XitTests \\( -name \"*.h\" -or -name \"*.m\" \\) -print0 | \\\nxargs -0 egrep --with-filename --line-number --only-matching \"($KEYWORDS).*\\$\" | \\\nperl -p -e \"s/($KEYWORDS)/ warning: \\$1/\"";
		};
		C9E881461E9570D400BFA7E5 /* ShellScript */ = {
			isa = PBXShellScriptBuildPhase;
			buildActionMask = 2147483647;
			files = (
			);
			inputPaths = (
			);
			outputPaths = (
			);
			runOnlyForDeploymentPostprocessing = 0;
			shellPath = /bin/sh;
			shellScript = "if which swiftlint >/dev/null; then\nswiftlint\nfi\n";
		};
/* End PBXShellScriptBuildPhase section */

/* Begin PBXSourcesBuildPhase section */
		C3FA46F813D0F8E200AC4F9B /* Sources */ = {
			isa = PBXSourcesBuildPhase;
			buildActionMask = 2147483647;
			files = (
				C3FA470E13D0F8E200AC4F9B /* main.m in Sources */,
				C93FFCBD1F13D3B200FDDD78 /* ValidatedSegment.swift in Sources */,
				C926804E1D074EC500E422FA /* FileChangesModel.swift in Sources */,
				C947367C1DF079DB000E3A05 /* SideBarOutlineView.swift in Sources */,
				C99A6AFF1E4A73240030DC01 /* BlameViewController.swift in Sources */,
				C95BF6541FCF5BC90020C51D /* FileContentProtocols.swift in Sources */,
				C959CDED1F859ED100C1E282 /* FileViewController+OutlineView.swift in Sources */,
				C95BF6681FCF5DBD0020C51D /* StashChanges.swift in Sources */,
				C99A6AEC1E48FA140030DC01 /* FileListDataSourceBase.swift in Sources */,
				C9AAEF811E413DA100A248CF /* CommitHeaderViewController.swift in Sources */,
				C971442C1F97DFA800A2E67C /* Tree.swift in Sources */,
				C951EB071DDB9BD600B99FBE /* LabelButton.swift in Sources */,
				899DB1921CE109C700760270 /* WorkspaceTreeBuilder.swift in Sources */,
				C971442D1F97DFA800A2E67C /* PatchMaker.swift in Sources */,
				C9ABDB201E0ADE1A00CBD8D8 /* PreviewsPrefsController.swift in Sources */,
				C94154A31ED778980030E481 /* BuildStatusCache.swift in Sources */,
				C951EB051DD636B900B99FBE /* SidebarCheckedRowView.swift in Sources */,
				C97144361F97E01000A2E67C /* LibGitExtensions.m in Sources */,
				C9FFCC861FABC24B00FA2F21 /* ExpansionTextField.swift in Sources */,
				C97144311F97DFC000A2E67C /* Cache.swift in Sources */,
				C9FFCC881FB3B1D000FA2F21 /* TreeLoader.swift in Sources */,
				C9DEA4AB1E4B7A4200DF4069 /* Blame.swift in Sources */,
				C95BF6661FCF5D7A0020C51D /* CommitChanges.swift in Sources */,
				C9BC1B9B1DDF51B900C71562 /* FileEventStream.swift in Sources */,
				C90F92781E0199E400FE8589 /* AppDelegate.swift in Sources */,
				C91F34781D30656B005F9BDF /* Services.swift in Sources */,
				C947367E1DF08C03000E3A05 /* ContextMenuOutlineView.swift in Sources */,
				C929611F1F99019F00148563 /* Images.swift in Sources */,
				89369A741EDF47FC001B69C6 /* NSTask+Throwing.m in Sources */,
				C97144381F97E01D00A2E67C /* FileViewController+OutlineView.swift in Sources */,
				C94ECBD51E6E025B00E8B453 /* ObserverCollection.swift in Sources */,
				C9DEA4AD1E4B82B200DF4069 /* Signature.swift in Sources */,
				C971442B1F97DFA800A2E67C /* RepositoryProtocols.swift in Sources */,
				C9B023531F61A06900896EA9 /* LibGitExtensions.m in Sources */,
				C93799D51DDF9B28005C08B8 /* WorkspaceWatcher.swift in Sources */,
				C97144301F97DFC000A2E67C /* Mutex.swift in Sources */,
				C9FE00111F225799006DAD06 /* MainThread.swift in Sources */,
				C94736801DF08FFB000E3A05 /* FileRowView.swift in Sources */,
				DD9C1B8F160239DD0001FE9B /* XTRefToken.m in Sources */,
				C9F461DE1EF34826007BEBC9 /* BuildStatusCellView.swift in Sources */,
				C929D0461D415F6F00D7DC52 /* MiscExtensions.swift in Sources */,
				C947367A1DEF5CA8000E3A05 /* FileViewController.swift in Sources */,
				C935BD7E1E8BFA4F00BE51F0 /* DateCellView.swift in Sources */,
				C90B4EB11FE86A9900277B13 /* GiRevWalk.swift in Sources */,
				C95355EA1D93470400AEEF49 /* TitleStatusView.swift in Sources */,
				C9DAB5D01D4A4F0300586854 /* XTGitPrefsController.swift in Sources */,
				C9A58EED1EE5DD4800E37A31 /* TaskQueue.swift in Sources */,
				C967AAB51FAA45B3008A4DF0 /* Debug.swift in Sources */,
				896A29F71E4C3620002C5EC8 /* PreviewItem.swift in Sources */,
				C93FFCB91F0FDAC700FDDD78 /* Preferences.swift in Sources */,
				C9ABDB2F1E0AE72600CBD8D8 /* PrefsTabViewController.swift in Sources */,
				C9FFCC841FABB28F00FA2F21 /* XTSideBarDataSource+OutlineView.swift in Sources */,
				C932110C1E48E92C00232B61 /* FileTreeDataSource.swift in Sources */,
				899DB1A21CE5022400760270 /* XTCommitEntryController.swift in Sources */,
				89D47943170894A200C04D89 /* NSAttributedString+XTExtensions.m in Sources */,
				C923D66C1D906FAA00C6B90B /* TitleBarViewController.swift in Sources */,
				C9999AC71E08712000DF3E11 /* HistoryTableView.swift in Sources */,
				C95ECD051EB11E310000DB78 /* WebViewController.swift in Sources */,
				C9DEA49C1E4A900300DF4069 /* OID.swift in Sources */,
				C95BF66A1FCF5E370020C51D /* StagingChanges.swift in Sources */,
				C94154A01ED4ECF40030E481 /* BuildStatusViewController.swift in Sources */,
				C954ABFD1D34455000302160 /* GitBranch.swift in Sources */,
				C929D0601D42785B00D7DC52 /* TeamCityAPI.swift in Sources */,
				C94736821DF097B2000E3A05 /* FileListView.swift in Sources */,
				C93FFCBB1F104AD700FDDD78 /* FileViewController+Actions.swift in Sources */,
				C94736781DEF5AAE000E3A05 /* GitExtensions.swift in Sources */,
				C97144261F97DEE500A2E67C /* GitDiffHunk.swift in Sources */,
				C90B4EC51FEDB1D600277B13 /* GitStatusList.swift in Sources */,
				C90B4EC31FEB2B2300277B13 /* GitReference.swift in Sources */,
				C97144271F97DEE500A2E67C /* GitEnums.swift in Sources */,
				C929D03B1D400B3B00D7DC52 /* GitRemote.swift in Sources */,
				C9B6DFB61FDB4A6500B5E3AA /* GitConfig.swift in Sources */,
				C97144231F97DEE500A2E67C /* GitPatch.swift in Sources */,
				89C927751D36A2180074F71A /* GitSubmodule.swift in Sources */,
				C9FEFFDF1F1D580D006DAD06 /* GitBlob.swift in Sources */,
				89C927781D36A5890074F71A /* GitTag.swift in Sources */,
				89C9276B1D368C020074F71A /* XTSideBarDataSource.swift in Sources */,
				C936AD0A1D4C0CD400C5ADC3 /* XTPushController.swift in Sources */,
				C95355FC1D9492EA00AEEF49 /* XTDocumentController.swift in Sources */,
				89D5FDB21EDE1DC50067E886 /* XTRepository+Refs.swift in Sources */,
				C929611C1F99016400148563 /* XTSideBarDataSource+TeamCity.swift in Sources */,
				C98F05E420A63FFE00A922A9 /* GitDiffDelta.swift in Sources */,
				89C927881D43B0460074F71A /* XTPullController.swift in Sources */,
				C94866B61D256C24000BDB0A /* XTFetchController.swift in Sources */,
				C957B87C1D2DBBC00040F858 /* XTAccountsManager.swift in Sources */,
				DD07B08916B313A60012AC19 /* XTRefFormatter.m in Sources */,
				C3FA471413D0F8E200AC4F9B /* XTDocument.m in Sources */,
				C9F78B141D0896AF008490EA /* XTSidebarItem.swift in Sources */,
				C91E9A011D527A1300E128AC /* XTHistoryTableController.swift in Sources */,
				C957B84B1D2D53040040F858 /* XTSheetController.swift in Sources */,
				89C927941D43B23B0074F71A /* XTRepository.swift in Sources */,
				C9BAE60A1D2FFA8B00A87F13 /* XTConfig.swift in Sources */,
				C9BAE6141D3039C500A87F13 /* XTOperationController.swift in Sources */,
				C9BF41181EA11AAC00028C84 /* XTWindowController+Actions.swift in Sources */,
				C957B8541D2D533C0040F858 /* XTAddAccountController.swift in Sources */,
				C9DB64451EA534A0003015D6 /* XTRepository+Iterators.swift in Sources */,
				C9BDF4C11D99A70F0034841F /* XTRenameBranchController.swift in Sources */,
				C98F05E520A6401900A922A9 /* GitDiff.swift in Sources */,
				C948D5B71D2C6A4800F72A27 /* XTAccountsPrefsController.swift in Sources */,
				C957B8721D2DB44E0040F858 /* XTRemoteSheetController.swift in Sources */,
				C9E8815D1E95988700BFA7E5 /* XTRepository+MergePushPull.swift in Sources */,
				C936AD0C1D4C0FA900C5ADC3 /* XTPasswordOpController.swift in Sources */,
				C98925C61DB693CC00E5645C /* XTTagPanelController.swift in Sources */,
				89D8BE221CF0A4ED00D640AA /* XTRolloverButton.swift in Sources */,
				C9AA80361E2E7F370004D670 /* XTHistoryViewController.swift in Sources */,
				DDDDAF1418162212009F8BA1 /* XTQueueUtils.c in Sources */,
				C957B8661D2D8D500040F858 /* XTKeychain.swift in Sources */,
				C94A30261E3154D400B4496B /* XTTextPreviewController.swift in Sources */,
				C94154B61EE5AC460030E481 /* XTRepository+Commands.swift in Sources */,
				C94D7E8D1EBA66180059AC21 /* XTRepository+Parsing.swift in Sources */,
				C9C7730C1D26EE1C00329493 /* XTPrefsWindowController.swift in Sources */,
				C98925F91DBFCE7000E5645C /* XTSidebarController.swift in Sources */,
				C929611D1F99016400148563 /* XTSidebarController+Actions.swift in Sources */,
				C94866C01D25861E000BDB0A /* XTPasswordPanelController.swift in Sources */,
				C9BAE61E1D303A8100A87F13 /* XTRemoteOptionsController.swift in Sources */,
				C9328B121D77303200EFF7F7 /* XTFileMonitor.swift in Sources */,
				C94A30241E311F3B00B4496B /* XTPreviewController.swift in Sources */,
				C92E30EF1D4FF358001985F7 /* XTCommitHistory.swift in Sources */,
				C9E9A37D1D0B5706007BFABF /* XTWindowController.swift in Sources */,
				C90FD5961D217D5B00A30570 /* XTFetchPanelController.swift in Sources */,
				C951EAE11DD11BDD00B99FBE /* XTSidebarTableCellView.swift in Sources */,
				C92E30FB1D4FF4F0001985F7 /* XTCommit.swift in Sources */,
				C9AA80301E2929810004D670 /* XTFileChangesDataSource.swift in Sources */,
				C9328B141D776BC700EFF7F7 /* XTRepositoryWatcher.swift in Sources */,
				C9EB87241D01D93400C47D13 /* XTStash.swift in Sources */,
				C951EB091DDBB77E00B99FBE /* XTConstants.m in Sources */,
				C9C1B7CF1EEAFD790011F343 /* XTRepository+Files.swift in Sources */,
				C90FCA2F1D9C776C006196DE /* XTFileDiffController.swift in Sources */,
				C97144331F97DFF500A2E67C /* XTWindowController+TouchBar.swift in Sources */,
				C98925D51DB6D3D300E5645C /* XTNewTagController.swift in Sources */,
				C959CDEB1F859DB800C1E282 /* XTSidebarController+Actions.swift in Sources */,
				C98F05E320A63F4C00A922A9 /* GitIndex.swift in Sources */,
				C96F65461D53A6CE001B2557 /* XTHistoryCellView.swift in Sources */,
				C9BDF4D01D99A7660034841F /* XTRenameBranchPanelController.swift in Sources */,
			);
			runOnlyForDeploymentPostprocessing = 0;
		};
		C3FA471B13D0F8E300AC4F9B /* Sources */ = {
			isa = PBXSourcesBuildPhase;
			buildActionMask = 2147483647;
			files = (
				C3FA472E13D0F8E300AC4F9B /* XTTest.m in Sources */,
				89CB619C1E788C6000D69FE4 /* PatchTest.swift in Sources */,
				C9EB87321D05D35800C47D13 /* XTStashTest.swift in Sources */,
				C9AAEF901E41527F00A248CF /* CommitHeaderTest.swift in Sources */,
				C92961231F99036900148563 /* CacheTest.swift in Sources */,
				C94103801EBDFABC002C80DC /* XTSideBarDataSourceTests.swift in Sources */,
				C9DEA4F01E53678A00DF4069 /* XTFileChangesDataSourceTest.swift in Sources */,
				DD98CFF3181ADFC5008B79C9 /* CFRunLoop+Extensions.c in Sources */,
				C953560A1D958E8D00AEEF49 /* StringExtensionsTest.swift in Sources */,
				C92961221F99036900148563 /* StringOID.swift in Sources */,
				C9DEA4FF1E54AEC400DF4069 /* BlameTest.swift in Sources */,
				C96D24B31DFEFD9F00431317 /* XTSidebarControllerTest.swift in Sources */,
				C923D6481D8CA56800C6B90B /* XTTagTest.swift in Sources */,
				C9DEA4BB1E4FEC1600DF4069 /* FileListDataSourceTest.swift in Sources */,
				C98925B31DA70D3A00E5645C /* XTCommitLinesTest.swift in Sources */,
				C9D896961FAB6CD300E431FE /* XTTest.swift in Sources */,
				C94736761DEF28F8000E3A05 /* GitSwiftTests.swift in Sources */,
				C9DAB5AF1D47C23900586854 /* TeamCityTest.swift in Sources */,
				C9FCC1D11D50EB1A00AC398E /* XTCommitHistoryTest.swift in Sources */,
				C9E8816C1E983B6F00BFA7E5 /* XTRepositoryMergeTest.swift in Sources */,
				C9E640121D1095C700192454 /* XTFileChangesModelTest.swift in Sources */,
				89CD209217089D220051C3D4 /* XTCategoryTests.m in Sources */,
				C94736881DF1DDDE000E3A05 /* XTRepositoryTest.swift in Sources */,
			);
			runOnlyForDeploymentPostprocessing = 0;
		};
/* End PBXSourcesBuildPhase section */

/* Begin PBXTargetDependency section */
		C3FA472313D0F8E300AC4F9B /* PBXTargetDependency */ = {
			isa = PBXTargetDependency;
			target = C3FA46FB13D0F8E200AC4F9B /* Xit */;
			targetProxy = C3FA472213D0F8E300AC4F9B /* PBXContainerItemProxy */;
		};
		C91F34731D3064B2005F9BDF /* PBXTargetDependency */ = {
			isa = PBXTargetDependency;
			name = "Siesta macOS";
			targetProxy = C91F34721D3064B2005F9BDF /* PBXContainerItemProxy */;
		};
		DD96C9A51769772E0003A30C /* PBXTargetDependency */ = {
			isa = PBXTargetDependency;
			name = ObjectiveGit;
			targetProxy = DD96C9A41769772E0003A30C /* PBXContainerItemProxy */;
		};
/* End PBXTargetDependency section */

/* Begin PBXVariantGroup section */
		C3FA470913D0F8E200AC4F9B /* InfoPlist.strings */ = {
			isa = PBXVariantGroup;
			children = (
				C3FA470A13D0F8E200AC4F9B /* en */,
			);
			name = InfoPlist.strings;
			sourceTree = "<group>";
		};
		C3FA470F13D0F8E200AC4F9B /* Credits.rtf */ = {
			isa = PBXVariantGroup;
			children = (
				C3FA471013D0F8E200AC4F9B /* en */,
			);
			name = Credits.rtf;
			sourceTree = "<group>";
		};
		C3FA471513D0F8E200AC4F9B /* XTDocument.xib */ = {
			isa = PBXVariantGroup;
			children = (
				C3FA471613D0F8E200AC4F9B /* en */,
			);
			name = XTDocument.xib;
			sourceTree = "<group>";
		};
		C3FA471813D0F8E300AC4F9B /* MainMenu.xib */ = {
			isa = PBXVariantGroup;
			children = (
				C3FA471913D0F8E300AC4F9B /* en */,
			);
			name = MainMenu.xib;
			sourceTree = "<group>";
		};
		C3FA472713D0F8E300AC4F9B /* InfoPlist.strings */ = {
			isa = PBXVariantGroup;
			children = (
				C3FA472813D0F8E300AC4F9B /* en */,
			);
			name = InfoPlist.strings;
			sourceTree = "<group>";
		};
		DD997DD8173B409500C7DF82 /* HistoryView Menus.xib */ = {
			isa = PBXVariantGroup;
			children = (
				DD997DD9173B409500C7DF82 /* en */,
			);
			name = "HistoryView Menus.xib";
			sourceTree = "<group>";
		};
/* End PBXVariantGroup section */

/* Begin XCBuildConfiguration section */
		C3D6CF2513D4DEE300D35D4D /* coverage */ = {
			isa = XCBuildConfiguration;
			buildSettings = {
				CLANG_WARN_BOOL_CONVERSION = YES;
				CLANG_WARN_CONSTANT_CONVERSION = YES;
				CLANG_WARN_DEPRECATED_OBJC_IMPLEMENTATIONS = YES;
				CLANG_WARN_EMPTY_BODY = YES;
				CLANG_WARN_ENUM_CONVERSION = YES;
				CLANG_WARN_INFINITE_RECURSION = YES;
				CLANG_WARN_INT_CONVERSION = YES;
<<<<<<< HEAD
=======
				CLANG_WARN_NON_LITERAL_NULL_CONVERSION = YES;
				CLANG_WARN_OBJC_IMPLICIT_RETAIN_SELF = YES;
				CLANG_WARN_OBJC_LITERAL_CONVERSION = YES;
				CLANG_WARN_RANGE_LOOP_ANALYSIS = YES;
				CLANG_WARN_STRICT_PROTOTYPES = YES;
>>>>>>> a3a0e1b9
				CLANG_WARN_SUSPICIOUS_MOVE = YES;
				CLANG_WARN_UNREACHABLE_CODE = YES;
				CLANG_WARN__DUPLICATE_METHOD_MATCH = YES;
				ENABLE_STRICT_OBJC_MSGSEND = YES;
				GCC_C_LANGUAGE_STANDARD = gnu99;
				GCC_GENERATE_TEST_COVERAGE_FILES = YES;
				GCC_INSTRUMENT_PROGRAM_FLOW_ARCS = YES;
				GCC_NO_COMMON_BLOCKS = YES;
				GCC_OPTIMIZATION_LEVEL = 0;
				GCC_PREFIX_HEADER = "";
				GCC_PREPROCESSOR_DEFINITIONS = DEBUG;
				GCC_SYMBOLS_PRIVATE_EXTERN = NO;
				GCC_WARN_64_TO_32_BIT_CONVERSION = YES;
				GCC_WARN_ABOUT_RETURN_TYPE = YES;
				GCC_WARN_UNDECLARED_SELECTOR = YES;
				GCC_WARN_UNINITIALIZED_AUTOS = YES;
				GCC_WARN_UNUSED_FUNCTION = YES;
				GCC_WARN_UNUSED_VARIABLE = YES;
				HEADER_SEARCH_PATHS = (
					RBSplitView/Source/,
					"\"$(SRCROOT)/objective-git/External/libgit2/include\"",
					"$(inherited)",
				);
				MACOSX_DEPLOYMENT_TARGET = 10.13;
				ONLY_ACTIVE_ARCH = YES;
				OTHER_LDFLAGS = "-lgcov";
				SDKROOT = macosx;
				SWIFT_VERSION = 4.0;
			};
			name = coverage;
		};
		C3D6CF2613D4DEE300D35D4D /* coverage */ = {
			isa = XCBuildConfiguration;
			buildSettings = {
				ALWAYS_SEARCH_USER_PATHS = NO;
				CLANG_ALLOW_NON_MODULAR_INCLUDES_IN_FRAMEWORK_MODULES = YES;
				CLANG_ENABLE_MODULES = YES;
				CLANG_ENABLE_OBJC_ARC = YES;
				COMBINE_HIDPI_IMAGES = YES;
				COPY_PHASE_STRIP = NO;
				GCC_DYNAMIC_NO_PIC = NO;
				GCC_ENABLE_OBJC_EXCEPTIONS = YES;
				GCC_PRECOMPILE_PREFIX_HEADER = YES;
				GCC_PREFIX_HEADER = "";
				HEADER_SEARCH_PATHS = (
					"\"$(SRCROOT)/objective-git/External/libgit2/include\"",
					"$(inherited)",
				);
				INFOPLIST_FILE = "Xit/Xit-Info.plist";
				LD_RUNPATH_SEARCH_PATHS = "$(inherited) @executable_path/../Frameworks";
				PRODUCT_BUNDLE_IDENTIFIER = com.uncommonplace.Xit;
				PRODUCT_NAME = "$(TARGET_NAME)";
				SWIFT_OBJC_BRIDGING_HEADER = "Xit/Xit-Bridging-Header.h";
				SWIFT_OPTIMIZATION_LEVEL = "-Onone";
				WRAPPER_EXTENSION = app;
			};
			name = coverage;
		};
		C3D6CF2713D4DEE300D35D4D /* coverage */ = {
			isa = XCBuildConfiguration;
			buildSettings = {
				ALWAYS_SEARCH_USER_PATHS = NO;
				BUNDLE_LOADER = "$(BUILT_PRODUCTS_DIR)/Xit.app/Contents/MacOS/Xit";
				CLANG_ENABLE_MODULES = YES;
				CLANG_ENABLE_OBJC_ARC = YES;
				COMBINE_HIDPI_IMAGES = YES;
				COPY_PHASE_STRIP = NO;
				FRAMEWORK_SEARCH_PATHS = (
					"$(SRCROOT)",
					"$(inherited)",
				);
				GCC_DYNAMIC_NO_PIC = NO;
				GCC_ENABLE_OBJC_EXCEPTIONS = YES;
				GCC_PRECOMPILE_PREFIX_HEADER = YES;
				GCC_PREFIX_HEADER = "XitTests/XitTests-Prefix.pch";
				GCC_VERSION = com.apple.compilers.llvm.clang.1_0;
				HEADER_SEARCH_PATHS = (
					$PROJECT_TEMP_DIR/$CONFIGURATION/Xit.build/DerivedSources,
					"\"$(SRCROOT)/objective-git/External/libgit2/include\"",
					"$(inherited)",
				);
				INFOPLIST_FILE = "XitTests/XitTests-Info.plist";
				LD_RUNPATH_SEARCH_PATHS = "$(inherited) @executable_path/../Frameworks @loader_path/../Frameworks";
				OTHER_LDFLAGS = $inherited;
				PRODUCT_BUNDLE_IDENTIFIER = "com.uncommonplace.${PRODUCT_NAME:rfc1034identifier}";
				PRODUCT_NAME = "$(TARGET_NAME)";
				SDKROOT = macosx;
				SWIFT_OBJC_BRIDGING_HEADER = "XitTests/XitTests-Bridging-Header.h";
				SWIFT_OPTIMIZATION_LEVEL = "-Onone";
				TEST_HOST = "$(BUNDLE_LOADER)";
			};
			name = coverage;
		};
		C3FA472F13D0F8E300AC4F9B /* Debug */ = {
			isa = XCBuildConfiguration;
			buildSettings = {
				CLANG_WARN_BOOL_CONVERSION = YES;
				CLANG_WARN_CONSTANT_CONVERSION = YES;
				CLANG_WARN_DEPRECATED_OBJC_IMPLEMENTATIONS = YES;
				CLANG_WARN_EMPTY_BODY = YES;
				CLANG_WARN_ENUM_CONVERSION = YES;
				CLANG_WARN_INFINITE_RECURSION = YES;
				CLANG_WARN_INT_CONVERSION = YES;
<<<<<<< HEAD
=======
				CLANG_WARN_NON_LITERAL_NULL_CONVERSION = YES;
				CLANG_WARN_OBJC_IMPLICIT_RETAIN_SELF = YES;
				CLANG_WARN_OBJC_LITERAL_CONVERSION = YES;
				CLANG_WARN_RANGE_LOOP_ANALYSIS = YES;
				CLANG_WARN_STRICT_PROTOTYPES = YES;
>>>>>>> a3a0e1b9
				CLANG_WARN_SUSPICIOUS_MOVE = YES;
				CLANG_WARN_UNREACHABLE_CODE = YES;
				CLANG_WARN__DUPLICATE_METHOD_MATCH = YES;
				ENABLE_STRICT_OBJC_MSGSEND = YES;
				ENABLE_TESTABILITY = YES;
				GCC_C_LANGUAGE_STANDARD = gnu99;
				GCC_GENERATE_TEST_COVERAGE_FILES = NO;
				GCC_INSTRUMENT_PROGRAM_FLOW_ARCS = NO;
				GCC_NO_COMMON_BLOCKS = YES;
				GCC_OPTIMIZATION_LEVEL = 0;
				GCC_PREPROCESSOR_DEFINITIONS = DEBUG;
				GCC_SYMBOLS_PRIVATE_EXTERN = NO;
				GCC_WARN_64_TO_32_BIT_CONVERSION = YES;
				GCC_WARN_ABOUT_RETURN_TYPE = YES;
				GCC_WARN_UNDECLARED_SELECTOR = YES;
				GCC_WARN_UNINITIALIZED_AUTOS = YES;
				GCC_WARN_UNUSED_FUNCTION = YES;
				GCC_WARN_UNUSED_VARIABLE = YES;
				HEADER_SEARCH_PATHS = (
					RBSplitView/Source/,
					"\"$(SRCROOT)/objective-git/External/libgit2/include\"",
					"$(inherited)",
				);
				MACOSX_DEPLOYMENT_TARGET = 10.13;
				ONLY_ACTIVE_ARCH = YES;
				OTHER_LDFLAGS = "";
				OTHER_SWIFT_FLAGS = "-D DEBUG";
				SDKROOT = macosx;
				SWIFT_VERSION = 4.0;
			};
			name = Debug;
		};
		C3FA473013D0F8E300AC4F9B /* Release */ = {
			isa = XCBuildConfiguration;
			buildSettings = {
				CLANG_WARN_BOOL_CONVERSION = YES;
				CLANG_WARN_CONSTANT_CONVERSION = YES;
				CLANG_WARN_DEPRECATED_OBJC_IMPLEMENTATIONS = YES;
				CLANG_WARN_EMPTY_BODY = YES;
				CLANG_WARN_ENUM_CONVERSION = YES;
				CLANG_WARN_INFINITE_RECURSION = YES;
				CLANG_WARN_INT_CONVERSION = YES;
<<<<<<< HEAD
=======
				CLANG_WARN_NON_LITERAL_NULL_CONVERSION = YES;
				CLANG_WARN_OBJC_IMPLICIT_RETAIN_SELF = YES;
				CLANG_WARN_OBJC_LITERAL_CONVERSION = YES;
				CLANG_WARN_RANGE_LOOP_ANALYSIS = YES;
				CLANG_WARN_STRICT_PROTOTYPES = YES;
>>>>>>> a3a0e1b9
				CLANG_WARN_SUSPICIOUS_MOVE = YES;
				CLANG_WARN_UNREACHABLE_CODE = YES;
				CLANG_WARN__DUPLICATE_METHOD_MATCH = YES;
				ENABLE_STRICT_OBJC_MSGSEND = YES;
				GCC_C_LANGUAGE_STANDARD = gnu99;
				GCC_GENERATE_TEST_COVERAGE_FILES = NO;
				GCC_INSTRUMENT_PROGRAM_FLOW_ARCS = NO;
				GCC_NO_COMMON_BLOCKS = YES;
				GCC_WARN_64_TO_32_BIT_CONVERSION = YES;
				GCC_WARN_ABOUT_RETURN_TYPE = YES;
				GCC_WARN_UNDECLARED_SELECTOR = YES;
				GCC_WARN_UNINITIALIZED_AUTOS = YES;
				GCC_WARN_UNUSED_FUNCTION = YES;
				GCC_WARN_UNUSED_VARIABLE = YES;
				HEADER_SEARCH_PATHS = (
					RBSplitView/Source/,
					"\"$(SRCROOT)/objective-git/External/libgit2/include\"",
					"$(inherited)",
				);
				MACOSX_DEPLOYMENT_TARGET = 10.13;
				OTHER_LDFLAGS = "";
				SDKROOT = macosx;
				SWIFT_VERSION = 4.0;
			};
			name = Release;
		};
		C3FA473213D0F8E300AC4F9B /* Debug */ = {
			isa = XCBuildConfiguration;
			buildSettings = {
				ALWAYS_SEARCH_USER_PATHS = NO;
				CLANG_ALLOW_NON_MODULAR_INCLUDES_IN_FRAMEWORK_MODULES = YES;
				CLANG_ENABLE_MODULES = YES;
				CLANG_ENABLE_OBJC_ARC = YES;
				COMBINE_HIDPI_IMAGES = YES;
				COPY_PHASE_STRIP = NO;
				GCC_DYNAMIC_NO_PIC = NO;
				GCC_ENABLE_OBJC_EXCEPTIONS = YES;
				GCC_PRECOMPILE_PREFIX_HEADER = YES;
				GCC_PREFIX_HEADER = "Xit/Xit-Prefix.pch";
				HEADER_SEARCH_PATHS = (
					"\"$(SRCROOT)/objective-git/External/libgit2/include\"",
					"$(inherited)",
				);
				INFOPLIST_FILE = "Xit/Xit-Info.plist";
				LD_RUNPATH_SEARCH_PATHS = "$(inherited) @executable_path/../Frameworks";
				PRODUCT_BUNDLE_IDENTIFIER = com.uncommonplace.Xit;
				PRODUCT_NAME = "$(TARGET_NAME)";
				SWIFT_OBJC_BRIDGING_HEADER = "Xit/Xit-Bridging-Header.h";
				SWIFT_OPTIMIZATION_LEVEL = "-Onone";
				WRAPPER_EXTENSION = app;
			};
			name = Debug;
		};
		C3FA473313D0F8E300AC4F9B /* Release */ = {
			isa = XCBuildConfiguration;
			buildSettings = {
				ALWAYS_SEARCH_USER_PATHS = NO;
				CLANG_ALLOW_NON_MODULAR_INCLUDES_IN_FRAMEWORK_MODULES = YES;
				CLANG_ENABLE_MODULES = YES;
				CLANG_ENABLE_OBJC_ARC = YES;
				COMBINE_HIDPI_IMAGES = YES;
				COPY_PHASE_STRIP = YES;
				DEBUG_INFORMATION_FORMAT = "dwarf-with-dsym";
				GCC_ENABLE_OBJC_EXCEPTIONS = YES;
				GCC_PRECOMPILE_PREFIX_HEADER = YES;
				GCC_PREFIX_HEADER = "Xit/Xit-Prefix.pch";
				HEADER_SEARCH_PATHS = (
					"\"$(SRCROOT)/objective-git/External/libgit2/include\"",
					"$(inherited)",
				);
				INFOPLIST_FILE = "Xit/Xit-Info.plist";
				LD_RUNPATH_SEARCH_PATHS = "$(inherited) @executable_path/../Frameworks";
				PRODUCT_BUNDLE_IDENTIFIER = com.uncommonplace.Xit;
				PRODUCT_NAME = "$(TARGET_NAME)";
				SWIFT_OBJC_BRIDGING_HEADER = "Xit/Xit-Bridging-Header.h";
				SWIFT_OPTIMIZATION_LEVEL = "-Owholemodule";
				WRAPPER_EXTENSION = app;
			};
			name = Release;
		};
		C3FA473513D0F8E300AC4F9B /* Debug */ = {
			isa = XCBuildConfiguration;
			buildSettings = {
				ALWAYS_SEARCH_USER_PATHS = NO;
				BUNDLE_LOADER = "$(BUILT_PRODUCTS_DIR)/Xit.app/Contents/MacOS/Xit";
				CLANG_ENABLE_MODULES = YES;
				CLANG_ENABLE_OBJC_ARC = YES;
				COMBINE_HIDPI_IMAGES = YES;
				COPY_PHASE_STRIP = NO;
				FRAMEWORK_SEARCH_PATHS = (
					"$(SRCROOT)",
					"$(inherited)",
				);
				GCC_DYNAMIC_NO_PIC = NO;
				GCC_ENABLE_OBJC_EXCEPTIONS = YES;
				GCC_PRECOMPILE_PREFIX_HEADER = YES;
				GCC_PREFIX_HEADER = "XitTests/XitTests-Prefix.pch";
				GCC_VERSION = com.apple.compilers.llvm.clang.1_0;
				HEADER_SEARCH_PATHS = (
					$PROJECT_TEMP_DIR/$CONFIGURATION/Xit.build/DerivedSources,
					"\"$(SRCROOT)/objective-git/External/libgit2/include\"",
					"$(inherited)",
				);
				INFOPLIST_FILE = "XitTests/XitTests-Info.plist";
				LD_RUNPATH_SEARCH_PATHS = "$(inherited) @executable_path/../Frameworks @loader_path/../Frameworks";
				OTHER_LDFLAGS = $inherited;
				PRODUCT_BUNDLE_IDENTIFIER = "com.uncommonplace.${PRODUCT_NAME:rfc1034identifier}";
				PRODUCT_NAME = "$(TARGET_NAME)";
				SDKROOT = macosx;
				SWIFT_OBJC_BRIDGING_HEADER = "XitTests/XitTests-Bridging-Header.h";
				SWIFT_OPTIMIZATION_LEVEL = "-Onone";
				TEST_HOST = "$(BUNDLE_LOADER)";
			};
			name = Debug;
		};
		C3FA473613D0F8E300AC4F9B /* Release */ = {
			isa = XCBuildConfiguration;
			buildSettings = {
				ALWAYS_SEARCH_USER_PATHS = NO;
				BUNDLE_LOADER = "$(BUILT_PRODUCTS_DIR)/Xit.app/Contents/MacOS/Xit";
				CLANG_ENABLE_MODULES = YES;
				CLANG_ENABLE_OBJC_ARC = YES;
				COMBINE_HIDPI_IMAGES = YES;
				COPY_PHASE_STRIP = YES;
				DEBUG_INFORMATION_FORMAT = "dwarf-with-dsym";
				FRAMEWORK_SEARCH_PATHS = (
					"$(SRCROOT)",
					"$(inherited)",
				);
				GCC_ENABLE_OBJC_EXCEPTIONS = YES;
				GCC_PRECOMPILE_PREFIX_HEADER = YES;
				GCC_PREFIX_HEADER = "XitTests/XitTests-Prefix.pch";
				GCC_VERSION = com.apple.compilers.llvm.clang.1_0;
				HEADER_SEARCH_PATHS = (
					$PROJECT_TEMP_DIR/$CONFIGURATION/Xit.build/DerivedSources,
					"\"$(SRCROOT)/objective-git/External/libgit2/include\"",
					"$(inherited)",
				);
				INFOPLIST_FILE = "XitTests/XitTests-Info.plist";
				LD_RUNPATH_SEARCH_PATHS = "$(inherited) @executable_path/../Frameworks @loader_path/../Frameworks";
				OTHER_LDFLAGS = $inherited;
				PRODUCT_BUNDLE_IDENTIFIER = "com.uncommonplace.${PRODUCT_NAME:rfc1034identifier}";
				PRODUCT_NAME = "$(TARGET_NAME)";
				SDKROOT = macosx;
				SWIFT_OBJC_BRIDGING_HEADER = "XitTests/XitTests-Bridging-Header.h";
				SWIFT_OPTIMIZATION_LEVEL = "-Owholemodule";
				TEST_HOST = "$(BUNDLE_LOADER)";
			};
			name = Release;
		};
/* End XCBuildConfiguration section */

/* Begin XCConfigurationList section */
		C3FA46F613D0F8E200AC4F9B /* Build configuration list for PBXProject "Xit" */ = {
			isa = XCConfigurationList;
			buildConfigurations = (
				C3FA472F13D0F8E300AC4F9B /* Debug */,
				C3D6CF2513D4DEE300D35D4D /* coverage */,
				C3FA473013D0F8E300AC4F9B /* Release */,
			);
			defaultConfigurationIsVisible = 0;
			defaultConfigurationName = Release;
		};
		C3FA473113D0F8E300AC4F9B /* Build configuration list for PBXNativeTarget "Xit" */ = {
			isa = XCConfigurationList;
			buildConfigurations = (
				C3FA473213D0F8E300AC4F9B /* Debug */,
				C3D6CF2613D4DEE300D35D4D /* coverage */,
				C3FA473313D0F8E300AC4F9B /* Release */,
			);
			defaultConfigurationIsVisible = 0;
			defaultConfigurationName = Release;
		};
		C3FA473413D0F8E300AC4F9B /* Build configuration list for PBXNativeTarget "XitTests" */ = {
			isa = XCConfigurationList;
			buildConfigurations = (
				C3FA473513D0F8E300AC4F9B /* Debug */,
				C3D6CF2713D4DEE300D35D4D /* coverage */,
				C3FA473613D0F8E300AC4F9B /* Release */,
			);
			defaultConfigurationIsVisible = 0;
			defaultConfigurationName = Release;
		};
/* End XCConfigurationList section */
	};
	rootObject = C3FA46F313D0F8E200AC4F9B /* Project object */;
}<|MERGE_RESOLUTION|>--- conflicted
+++ resolved
@@ -95,7 +95,6 @@
 		C923D65E1D90506A00C6B90B /* TitleBar.xib in Resources */ = {isa = PBXBuildFile; fileRef = C923D65D1D90506A00C6B90B /* TitleBar.xib */; };
 		C923D66C1D906FAA00C6B90B /* TitleBarViewController.swift in Sources */ = {isa = PBXBuildFile; fileRef = C923D66B1D906FAA00C6B90B /* TitleBarViewController.swift */; };
 		C926804E1D074EC500E422FA /* FileChangesModel.swift in Sources */ = {isa = PBXBuildFile; fileRef = C926804D1D074EC500E422FA /* FileChangesModel.swift */; };
-		C929611C1F99016400148563 /* XTSideBarDataSource+TeamCity.swift in Sources */ = {isa = PBXBuildFile; fileRef = C929611A1F99016400148563 /* XTSideBarDataSource+TeamCity.swift */; };
 		C929611D1F99016400148563 /* XTSidebarController+Actions.swift in Sources */ = {isa = PBXBuildFile; fileRef = C929611B1F99016400148563 /* XTSidebarController+Actions.swift */; };
 		C929611F1F99019F00148563 /* Images.swift in Sources */ = {isa = PBXBuildFile; fileRef = C929611E1F99019E00148563 /* Images.swift */; };
 		C92961221F99036900148563 /* StringOID.swift in Sources */ = {isa = PBXBuildFile; fileRef = C92961201F99036800148563 /* StringOID.swift */; };
@@ -160,8 +159,6 @@
 		C957B8721D2DB44E0040F858 /* XTRemoteSheetController.swift in Sources */ = {isa = PBXBuildFile; fileRef = C957B8701D2DB44E0040F858 /* XTRemoteSheetController.swift */; };
 		C957B8731D2DB44E0040F858 /* XTRemoteSheetController.xib in Resources */ = {isa = PBXBuildFile; fileRef = C957B8711D2DB44E0040F858 /* XTRemoteSheetController.xib */; };
 		C957B87C1D2DBBC00040F858 /* XTAccountsManager.swift in Sources */ = {isa = PBXBuildFile; fileRef = C957B87B1D2DBBC00040F858 /* XTAccountsManager.swift */; };
-		C959CDEB1F859DB800C1E282 /* XTSidebarController+Actions.swift in Sources */ = {isa = PBXBuildFile; fileRef = C959CDEA1F859DB800C1E282 /* XTSidebarController+Actions.swift */; };
-		C959CDED1F859ED100C1E282 /* FileViewController+OutlineView.swift in Sources */ = {isa = PBXBuildFile; fileRef = C959CDEC1F859ED100C1E282 /* FileViewController+OutlineView.swift */; };
 		C95BF6541FCF5BC90020C51D /* FileContentProtocols.swift in Sources */ = {isa = PBXBuildFile; fileRef = C95BF6531FCF5BC90020C51D /* FileContentProtocols.swift */; };
 		C95BF6661FCF5D7A0020C51D /* CommitChanges.swift in Sources */ = {isa = PBXBuildFile; fileRef = C95BF6651FCF5D7A0020C51D /* CommitChanges.swift */; };
 		C95BF6681FCF5DBD0020C51D /* StashChanges.swift in Sources */ = {isa = PBXBuildFile; fileRef = C95BF6671FCF5DBD0020C51D /* StashChanges.swift */; };
@@ -181,6 +178,7 @@
 		C97144331F97DFF500A2E67C /* XTWindowController+TouchBar.swift in Sources */ = {isa = PBXBuildFile; fileRef = C97144321F97DFF500A2E67C /* XTWindowController+TouchBar.swift */; };
 		C97144361F97E01000A2E67C /* LibGitExtensions.m in Sources */ = {isa = PBXBuildFile; fileRef = C97144351F97E01000A2E67C /* LibGitExtensions.m */; };
 		C97144381F97E01D00A2E67C /* FileViewController+OutlineView.swift in Sources */ = {isa = PBXBuildFile; fileRef = C97144371F97E01D00A2E67C /* FileViewController+OutlineView.swift */; };
+		C976587F20A6495800002DFF /* XTSideBarDataSource+TeamCity.swift in Sources */ = {isa = PBXBuildFile; fileRef = C959CDE81F859D3D00C1E282 /* XTSideBarDataSource+TeamCity.swift */; };
 		C98925B31DA70D3A00E5645C /* XTCommitLinesTest.swift in Sources */ = {isa = PBXBuildFile; fileRef = C98925B21DA70D3A00E5645C /* XTCommitLinesTest.swift */; };
 		C98925C61DB693CC00E5645C /* XTTagPanelController.swift in Sources */ = {isa = PBXBuildFile; fileRef = C98925C41DB693CC00E5645C /* XTTagPanelController.swift */; };
 		C98925C71DB693CC00E5645C /* XTTagPanelController.xib in Resources */ = {isa = PBXBuildFile; fileRef = C98925C51DB693CC00E5645C /* XTTagPanelController.xib */; };
@@ -203,7 +201,6 @@
 		C9AAEF901E41527F00A248CF /* CommitHeaderTest.swift in Sources */ = {isa = PBXBuildFile; fileRef = C9AAEF8F1E41527F00A248CF /* CommitHeaderTest.swift */; };
 		C9ABDB201E0ADE1A00CBD8D8 /* PreviewsPrefsController.swift in Sources */ = {isa = PBXBuildFile; fileRef = C9ABDB1F1E0ADE1A00CBD8D8 /* PreviewsPrefsController.swift */; };
 		C9ABDB2F1E0AE72600CBD8D8 /* PrefsTabViewController.swift in Sources */ = {isa = PBXBuildFile; fileRef = C9ABDB2E1E0AE72600CBD8D8 /* PrefsTabViewController.swift */; };
-		C9B023531F61A06900896EA9 /* LibGitExtensions.m in Sources */ = {isa = PBXBuildFile; fileRef = C9B023511F61A06900896EA9 /* LibGitExtensions.m */; };
 		C9B6DFB61FDB4A6500B5E3AA /* GitConfig.swift in Sources */ = {isa = PBXBuildFile; fileRef = C9B6DFB51FDB4A6500B5E3AA /* GitConfig.swift */; };
 		C9BAE60A1D2FFA8B00A87F13 /* XTConfig.swift in Sources */ = {isa = PBXBuildFile; fileRef = C9BAE6091D2FFA8B00A87F13 /* XTConfig.swift */; };
 		C9BAE6141D3039C500A87F13 /* XTOperationController.swift in Sources */ = {isa = PBXBuildFile; fileRef = C9BAE6131D3039C500A87F13 /* XTOperationController.swift */; };
@@ -1292,11 +1289,7 @@
 			attributes = {
 				CLASSPREFIX = XT;
 				LastSwiftUpdateCheck = 0730;
-<<<<<<< HEAD
-				LastUpgradeCheck = 0800;
-=======
 				LastUpgradeCheck = 0930;
->>>>>>> a3a0e1b9
 				ORGANIZATIONNAME = "";
 				TargetAttributes = {
 					C3FA46FB13D0F8E200AC4F9B = {
@@ -1566,10 +1559,10 @@
 				C3FA470E13D0F8E200AC4F9B /* main.m in Sources */,
 				C93FFCBD1F13D3B200FDDD78 /* ValidatedSegment.swift in Sources */,
 				C926804E1D074EC500E422FA /* FileChangesModel.swift in Sources */,
+				C976587F20A6495800002DFF /* XTSideBarDataSource+TeamCity.swift in Sources */,
 				C947367C1DF079DB000E3A05 /* SideBarOutlineView.swift in Sources */,
 				C99A6AFF1E4A73240030DC01 /* BlameViewController.swift in Sources */,
 				C95BF6541FCF5BC90020C51D /* FileContentProtocols.swift in Sources */,
-				C959CDED1F859ED100C1E282 /* FileViewController+OutlineView.swift in Sources */,
 				C95BF6681FCF5DBD0020C51D /* StashChanges.swift in Sources */,
 				C99A6AEC1E48FA140030DC01 /* FileListDataSourceBase.swift in Sources */,
 				C9AAEF811E413DA100A248CF /* CommitHeaderViewController.swift in Sources */,
@@ -1596,7 +1589,6 @@
 				C94ECBD51E6E025B00E8B453 /* ObserverCollection.swift in Sources */,
 				C9DEA4AD1E4B82B200DF4069 /* Signature.swift in Sources */,
 				C971442B1F97DFA800A2E67C /* RepositoryProtocols.swift in Sources */,
-				C9B023531F61A06900896EA9 /* LibGitExtensions.m in Sources */,
 				C93799D51DDF9B28005C08B8 /* WorkspaceWatcher.swift in Sources */,
 				C97144301F97DFC000A2E67C /* Mutex.swift in Sources */,
 				C9FE00111F225799006DAD06 /* MainThread.swift in Sources */,
@@ -1643,7 +1635,6 @@
 				C936AD0A1D4C0CD400C5ADC3 /* XTPushController.swift in Sources */,
 				C95355FC1D9492EA00AEEF49 /* XTDocumentController.swift in Sources */,
 				89D5FDB21EDE1DC50067E886 /* XTRepository+Refs.swift in Sources */,
-				C929611C1F99016400148563 /* XTSideBarDataSource+TeamCity.swift in Sources */,
 				C98F05E420A63FFE00A922A9 /* GitDiffDelta.swift in Sources */,
 				89C927881D43B0460074F71A /* XTPullController.swift in Sources */,
 				C94866B61D256C24000BDB0A /* XTFetchController.swift in Sources */,
@@ -1693,7 +1684,6 @@
 				C90FCA2F1D9C776C006196DE /* XTFileDiffController.swift in Sources */,
 				C97144331F97DFF500A2E67C /* XTWindowController+TouchBar.swift in Sources */,
 				C98925D51DB6D3D300E5645C /* XTNewTagController.swift in Sources */,
-				C959CDEB1F859DB800C1E282 /* XTSidebarController+Actions.swift in Sources */,
 				C98F05E320A63F4C00A922A9 /* GitIndex.swift in Sources */,
 				C96F65461D53A6CE001B2557 /* XTHistoryCellView.swift in Sources */,
 				C9BDF4D01D99A7660034841F /* XTRenameBranchPanelController.swift in Sources */,
@@ -1805,21 +1795,20 @@
 		C3D6CF2513D4DEE300D35D4D /* coverage */ = {
 			isa = XCBuildConfiguration;
 			buildSettings = {
+				CLANG_WARN_BLOCK_CAPTURE_AUTORELEASING = YES;
 				CLANG_WARN_BOOL_CONVERSION = YES;
+				CLANG_WARN_COMMA = YES;
 				CLANG_WARN_CONSTANT_CONVERSION = YES;
 				CLANG_WARN_DEPRECATED_OBJC_IMPLEMENTATIONS = YES;
 				CLANG_WARN_EMPTY_BODY = YES;
 				CLANG_WARN_ENUM_CONVERSION = YES;
 				CLANG_WARN_INFINITE_RECURSION = YES;
 				CLANG_WARN_INT_CONVERSION = YES;
-<<<<<<< HEAD
-=======
 				CLANG_WARN_NON_LITERAL_NULL_CONVERSION = YES;
 				CLANG_WARN_OBJC_IMPLICIT_RETAIN_SELF = YES;
 				CLANG_WARN_OBJC_LITERAL_CONVERSION = YES;
 				CLANG_WARN_RANGE_LOOP_ANALYSIS = YES;
 				CLANG_WARN_STRICT_PROTOTYPES = YES;
->>>>>>> a3a0e1b9
 				CLANG_WARN_SUSPICIOUS_MOVE = YES;
 				CLANG_WARN_UNREACHABLE_CODE = YES;
 				CLANG_WARN__DUPLICATE_METHOD_MATCH = YES;
@@ -1916,21 +1905,20 @@
 		C3FA472F13D0F8E300AC4F9B /* Debug */ = {
 			isa = XCBuildConfiguration;
 			buildSettings = {
+				CLANG_WARN_BLOCK_CAPTURE_AUTORELEASING = YES;
 				CLANG_WARN_BOOL_CONVERSION = YES;
+				CLANG_WARN_COMMA = YES;
 				CLANG_WARN_CONSTANT_CONVERSION = YES;
 				CLANG_WARN_DEPRECATED_OBJC_IMPLEMENTATIONS = YES;
 				CLANG_WARN_EMPTY_BODY = YES;
 				CLANG_WARN_ENUM_CONVERSION = YES;
 				CLANG_WARN_INFINITE_RECURSION = YES;
 				CLANG_WARN_INT_CONVERSION = YES;
-<<<<<<< HEAD
-=======
 				CLANG_WARN_NON_LITERAL_NULL_CONVERSION = YES;
 				CLANG_WARN_OBJC_IMPLICIT_RETAIN_SELF = YES;
 				CLANG_WARN_OBJC_LITERAL_CONVERSION = YES;
 				CLANG_WARN_RANGE_LOOP_ANALYSIS = YES;
 				CLANG_WARN_STRICT_PROTOTYPES = YES;
->>>>>>> a3a0e1b9
 				CLANG_WARN_SUSPICIOUS_MOVE = YES;
 				CLANG_WARN_UNREACHABLE_CODE = YES;
 				CLANG_WARN__DUPLICATE_METHOD_MATCH = YES;
@@ -1966,21 +1954,20 @@
 		C3FA473013D0F8E300AC4F9B /* Release */ = {
 			isa = XCBuildConfiguration;
 			buildSettings = {
+				CLANG_WARN_BLOCK_CAPTURE_AUTORELEASING = YES;
 				CLANG_WARN_BOOL_CONVERSION = YES;
+				CLANG_WARN_COMMA = YES;
 				CLANG_WARN_CONSTANT_CONVERSION = YES;
 				CLANG_WARN_DEPRECATED_OBJC_IMPLEMENTATIONS = YES;
 				CLANG_WARN_EMPTY_BODY = YES;
 				CLANG_WARN_ENUM_CONVERSION = YES;
 				CLANG_WARN_INFINITE_RECURSION = YES;
 				CLANG_WARN_INT_CONVERSION = YES;
-<<<<<<< HEAD
-=======
 				CLANG_WARN_NON_LITERAL_NULL_CONVERSION = YES;
 				CLANG_WARN_OBJC_IMPLICIT_RETAIN_SELF = YES;
 				CLANG_WARN_OBJC_LITERAL_CONVERSION = YES;
 				CLANG_WARN_RANGE_LOOP_ANALYSIS = YES;
 				CLANG_WARN_STRICT_PROTOTYPES = YES;
->>>>>>> a3a0e1b9
 				CLANG_WARN_SUSPICIOUS_MOVE = YES;
 				CLANG_WARN_UNREACHABLE_CODE = YES;
 				CLANG_WARN__DUPLICATE_METHOD_MATCH = YES;
