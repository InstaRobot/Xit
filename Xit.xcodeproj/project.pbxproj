--- conflicted
+++ resolved
@@ -71,11 +71,7 @@
 		DD00725613E76DFB003B4120 /* Xit.icns in Resources */ = {isa = PBXBuildFile; fileRef = DD00725513E76DFB003B4120 /* Xit.icns */; };
 		DD592093156EEE64005FBB0F /* Cocoa.framework in Frameworks */ = {isa = PBXBuildFile; fileRef = C3FA470013D0F8E200AC4F9B /* Cocoa.framework */; };
 		DD592096156EEF40005FBB0F /* OCMock.framework in Frameworks */ = {isa = PBXBuildFile; fileRef = DD592095156EEF40005FBB0F /* OCMock.framework */; };
-<<<<<<< HEAD
 		DDD00551158FF551001B055E /* branch@2x.png in Resources */ = {isa = PBXBuildFile; fileRef = DDD00550158FF551001B055E /* branch@2x.png */; };
-=======
-		DDD9E33615953952007EF2F6 /* XTStagingDataSourceBase.m in Sources */ = {isa = PBXBuildFile; fileRef = DDD9E33515953952007EF2F6 /* XTStagingDataSourceBase.m */; };
->>>>>>> c05d2162
 /* End PBXBuildFile section */
 
 /* Begin PBXContainerItemProxy section */
@@ -222,12 +218,7 @@
 		C3FA472D13D0F8E300AC4F9B /* XitTests.m */ = {isa = PBXFileReference; indentWidth = 4; lastKnownFileType = sourcecode.c.objc; path = XitTests.m; sourceTree = "<group>"; tabWidth = 4; };
 		DD00725513E76DFB003B4120 /* Xit.icns */ = {isa = PBXFileReference; lastKnownFileType = image.icns; path = Xit.icns; sourceTree = "<group>"; };
 		DD592095156EEF40005FBB0F /* OCMock.framework */ = {isa = PBXFileReference; lastKnownFileType = wrapper.framework; path = OCMock.framework; sourceTree = SOURCE_ROOT; };
-<<<<<<< HEAD
 		DDD00550158FF551001B055E /* branch@2x.png */ = {isa = PBXFileReference; lastKnownFileType = image.png; path = "branch@2x.png"; sourceTree = "<group>"; };
-=======
-		DDD9E33315953868007EF2F6 /* XTStagingDataSourceBase.h */ = {isa = PBXFileReference; fileEncoding = 4; lastKnownFileType = sourcecode.c.h; path = XTStagingDataSourceBase.h; sourceTree = "<group>"; };
-		DDD9E33515953952007EF2F6 /* XTStagingDataSourceBase.m */ = {isa = PBXFileReference; fileEncoding = 4; lastKnownFileType = sourcecode.c.objc; path = XTStagingDataSourceBase.m; sourceTree = "<group>"; };
->>>>>>> c05d2162
 /* End PBXFileReference section */
 
 /* Begin PBXFrameworksBuildPhase section */
