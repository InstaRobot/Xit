--- conflicted
+++ resolved
@@ -62,10 +62,7 @@
       ignoresPersistentStateOnLaunch = "YES"
       debugDocumentVersioning = "YES"
       stopOnEveryThreadSanitizerIssue = "YES"
-<<<<<<< HEAD
-=======
       stopOnEveryUBSanitizerIssue = "YES"
->>>>>>> a3a0e1b9
       debugServiceExtension = "internal"
       allowLocationSimulation = "YES">
       <BuildableProductRunnable
